options
{
   writeSetupForestAndReturn false;    // If set to true, the blocks in the domain will be output in a vtk file. The simulation will be terminated after this to save memory
   writeVoxelfile false;               // If set to true, the voxels in the domain will be output in a vtk file. The simulation will be terminated after this to save memory
   writeAirfoilMeshAndReturn false;    // If set true the airfoil stl mesh is written in a vtu file. The simulation will be terminated after this to save memory
   writeSimulationSetupAndUnits true;  // Write the file with the simulation setup and unit conversion

   useTurbulenceModel true;            // Use a turbulence model to simulate the effect of the small unresolved turbulence scales on the larger refined scales (provide stability)
}

flowParameters
{ 
   angleOfAttack 2.0;               // [deg] Physical angle of attack of the flow with respect to the airfoil  
   velocityMagnitudeSI 20;          // [m/s] Physical absolute velocity of the flow 
   kinViscositySI 1.461e-05;        // [m2/s] Physical kinematic viscosity of the flow
   rhoSI 1.225;                     // [kg/m3] Physical air density
   temperatureSI 288.1;             // [K] Temperature
}

simulationParameters
{
<<<<<<< HEAD
   omega 1.99994;                      // Relaxation factor for the SRT model
   timeSteps   1000;                   // Number of time steps in the simulation
   remainingTimeLoggerFrequency 120;   // in seconds. This is the frequency with which a time estimate of finilising the simulation is send in the terminal. 
   smagorinskyConstant 0.12;           // Smagorinsky constant for the Smagorinky LES turbulence model
=======
   omega 1.8;                       // Relaxation factor for the SRT model
   machLU 0.1;
   timeSteps   5;              // Number of time steps in the simulation
   remainingTimeLoggerFrequency 120; // in seconds. This is the frequency with which a time estimate of finilising the simulation is send in the terminal. 
   smagorinskyConstant 0.12;
>>>>>>> ea60ddc5
}

domainParameters
{
<<<<<<< HEAD
    meshFile         NACA0018.stl;   		      // Object geometry of the airfoil. This must be an ASCII file. If it is binary you should convert it. Also, the mesh must be watertight so no open sides. 
    scalePowerFlowDomain true;          	      // Do you want the full PowerFlow domain. If not, set to false and define an own 'domainScaling'
    decreasePowerFlowDomainFactor 0.028571428;  // Set to 1 if the full domain is desired. Change the number of cells in a block accordingly
    dxSI               0.0051015625;            // Unrefined cell size in mm since the airfoil dimensions are in meters
    numLevels        2;                  	      // Number of octree levels starting from 1
    meshZScaling     1;                         // This factor can be used to change the span of the airfoil. The NACA0018 file has a span of 0.081625 which corresponds to a y-scaling of 1
    numGhostLayers   4;                         // Number of ghost layers on each block. Used for communication (overlap) and boundary conditions.
=======
    meshFile         NACA0018.stl;   		 // Object geometry of the airfoil. This must be an ASCII file. If it is binary you should convert it. Also, the mesh must be watertight so no open sides. 
    scalePowerFlowDomain true;          	 // Do you want the full PowerFlow domain. If not, set to false and define an own domainScaling
    decreasePowerFlowDomainFactor 0.142857142; // 0.028571428;		 // Set to 1 if the full domain is desired. Change the number of cells in a block accordingly
    dxSI               0.0051015625;          // Unrefined cell size in mm since the airfoil dimensions are in meters
    numLevels        3;                  	 // Number of octree levels starting from 1
    meshZScaling     1;                    // This factor can be used to change the span of the airfoil. The NACA0018 file has a span of 0.081625 which corresponds to a y-scaling of 1
    
    periodic         <  0, 0, 1 >;       	 // Are there period sides? 0 -> No, 1 -> Yes  For every direction < x, y, z >
    numGhostLayers   4;
>>>>>>> ea60ddc5

}

spongeZoneParameters
{
   spongeInnerThicknessFactor 0.5;     // inner radius factor of the sponge layer >> r_inner = factor * max(L/2, H/2)
   spongeOuterThicknessFactor 0.75;    // outer radius factor of the sponge layer >> r_outer = factor * max(L/2, H/2)
   sponge_nuT_min 0.0;                 // minimum value of additional numerical viscosity in the sponge layer. This is a factor and multiplied with the base viscosity of the fluid
   sponge_nuT_max 0.5;                 // maximum value of additional numerical viscosity in the sponge layer. This is a factor and multiplied with the base viscosity of the fluid
}

boundaryConditions 
{
   periodic         <  0, 0, 1 >;       	         // Are there period sides? 0 -> No, 1 -> Yes  For every direction < x, y, z >

   velocity0 < 0.0339296, 0, 0 >;                   // velocity of cells where Velocity0 boundary is set (aoa = 0 deg)
	velocity1 < 0.033909, 0.00118413, 0>;    // velocity of cells where Velocity1 boundary is set (aoa = 2 deg)
	pressure0 1.01;		                           // pressure of cells where Pressure0 boundary is set
	pressure1 1.0;			                           // pressure of cells where Pressure1 boundary is set
    
	Border { direction N,S,W;    walldistance -1;  Velocity1 {} }     // Inflow walls
	Border { direction E;    walldistance -1;  Pressure1 {} }         // Outflow wall

      /* 
      possible sub-blocks: documentation for the subblocks can be found in src/geometry/initializers/BoundaryFrom*.h
         - CellInterval	 BoundaryFromCellInterval.h
         - Border          BoundaryFromDomainBorder.h
         - VoxelFile	     BoundaryFromVoxelFile.h
         - Body			 BoundaryFromBody.h
         - GrayScaleImage  BoundaryFromImage.h
         - RGBAImage	     BoundaryFromImage.h
   */
}

// Parameters for the stability check. If NaN values occur, the simululation is terminated. 
stabilityChecker
{
   checkFrequency 1;       // [time steps]
   streamOutput   false;   // Do not use. This will overload the SSD
   vtkOutput      false;

   // OPTIONS
   // checkFrequency     [unsigned integer]; // check frequency [default:0]
   // streamOutput       [boolean]; // output to stream? [default: true]
   // vtkOutput          [boolean]; // output to VTK? [default:true]
   // vtkBaseFolder      [string]; // VTK base folder [default: vtk_out]
   // vtkExecutionFolder [string]; // VTK execution folder [default:output]
   // vtkIdentifier      [string]; // VTK identifier [default: error_field]
   // vtkBinary          [boolean]; // write VTK data in binary? [default: true]
   // vtkLittleEndian    [boolean]; // VTK binary file format [default: true (= little endian)]
   // vtkMPIIO           [boolean]; // use MPI IO for creating VTK output? [default: true]
   // vtkForcePVTU       [boolean]; // force VTK to generate a PVTU file? [default: false]
}

VTK 
{
   // for parameter documentation see src/vtk/Initialization.cpp
   fluid_field
   {
      writeFrequency 1;           // [time steps] Output a VTK file at writeFrequency
      ghostLayers    4;             // Number of ghostlayers to exclude from the VTK output
      
      vtkBeforFunctions {
         PDFGhostLayerSync;
      }
      
      vtkInclusionFilters {
         DomainFilter;
      }
      
      vtkWriters {
         Velocity;
         Density;
         Omega;
      }
   }
   
   vtkFlagField
   {
      writeFrequency 1000000000; // write only once
      ghostLayers    4;
      
      writers {
         FlagField;
      }
   }
   
   vtkDomainDecomposition
   {
      writeFrequency 1000000000;           // write only once
      outputDomainDecomposition true;
   }
}<|MERGE_RESOLUTION|>--- conflicted
+++ resolved
@@ -19,23 +19,14 @@
 
 simulationParameters
 {
-<<<<<<< HEAD
    omega 1.99994;                      // Relaxation factor for the SRT model
    timeSteps   1000;                   // Number of time steps in the simulation
    remainingTimeLoggerFrequency 120;   // in seconds. This is the frequency with which a time estimate of finilising the simulation is send in the terminal. 
    smagorinskyConstant 0.12;           // Smagorinsky constant for the Smagorinky LES turbulence model
-=======
-   omega 1.8;                       // Relaxation factor for the SRT model
-   machLU 0.1;
-   timeSteps   5;              // Number of time steps in the simulation
-   remainingTimeLoggerFrequency 120; // in seconds. This is the frequency with which a time estimate of finilising the simulation is send in the terminal. 
-   smagorinskyConstant 0.12;
->>>>>>> ea60ddc5
 }
 
 domainParameters
 {
-<<<<<<< HEAD
     meshFile         NACA0018.stl;   		      // Object geometry of the airfoil. This must be an ASCII file. If it is binary you should convert it. Also, the mesh must be watertight so no open sides. 
     scalePowerFlowDomain true;          	      // Do you want the full PowerFlow domain. If not, set to false and define an own 'domainScaling'
     decreasePowerFlowDomainFactor 0.028571428;  // Set to 1 if the full domain is desired. Change the number of cells in a block accordingly
@@ -43,17 +34,6 @@
     numLevels        2;                  	      // Number of octree levels starting from 1
     meshZScaling     1;                         // This factor can be used to change the span of the airfoil. The NACA0018 file has a span of 0.081625 which corresponds to a y-scaling of 1
     numGhostLayers   4;                         // Number of ghost layers on each block. Used for communication (overlap) and boundary conditions.
-=======
-    meshFile         NACA0018.stl;   		 // Object geometry of the airfoil. This must be an ASCII file. If it is binary you should convert it. Also, the mesh must be watertight so no open sides. 
-    scalePowerFlowDomain true;          	 // Do you want the full PowerFlow domain. If not, set to false and define an own domainScaling
-    decreasePowerFlowDomainFactor 0.142857142; // 0.028571428;		 // Set to 1 if the full domain is desired. Change the number of cells in a block accordingly
-    dxSI               0.0051015625;          // Unrefined cell size in mm since the airfoil dimensions are in meters
-    numLevels        3;                  	 // Number of octree levels starting from 1
-    meshZScaling     1;                    // This factor can be used to change the span of the airfoil. The NACA0018 file has a span of 0.081625 which corresponds to a y-scaling of 1
-    
-    periodic         <  0, 0, 1 >;       	 // Are there period sides? 0 -> No, 1 -> Yes  For every direction < x, y, z >
-    numGhostLayers   4;
->>>>>>> ea60ddc5
 
 }
 
