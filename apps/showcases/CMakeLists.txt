--- conflicted
+++ resolved
@@ -10,9 +10,7 @@
 if ( WALBERLA_BUILD_WITH_CODEGEN)
 
    add_subdirectory( Antidunes )
-<<<<<<< HEAD
    add_subdirectory( FlowAroundSphere )
-=======
 
    if (WALBERLA_BUILD_WITH_PYTHON)
       add_subdirectory( PhaseFieldAllenCahn )
@@ -26,5 +24,4 @@
       add_subdirectory( Thermocapillary )
    endif ()
 
->>>>>>> 8cf570d2
 endif()
