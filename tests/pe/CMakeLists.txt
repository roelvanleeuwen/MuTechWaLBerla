--- conflicted
+++ resolved
@@ -127,10 +127,8 @@
 waLBerla_compile_test( NAME   PE_UNION FILES Union.cpp DEPENDS core  )
 waLBerla_execute_test( NAME   PE_UNION )
 
-<<<<<<< HEAD
 waLBerla_compile_test( NAME   PE_RAYTRACING FILES Raytracing.cpp DEPENDS core  )
 waLBerla_execute_test( NAME   PE_RAYTRACING )
-=======
+
 waLBerla_compile_test( NAME   PE_VOLUMEINERTIA FILES VolumeInertia.cpp DEPENDS core  )
-waLBerla_execute_test( NAME   PE_VOLUMEINERTIA CONFIGURATIONS Release RelWithDbgInfo)
->>>>>>> e59f2163
+waLBerla_execute_test( NAME   PE_VOLUMEINERTIA CONFIGURATIONS Release RelWithDbgInfo)