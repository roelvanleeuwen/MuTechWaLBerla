#############################################################################################################################
#
# Tests for mesh module
#
#############################################################################################################################

if ( WALBERLA_BUILD_WITH_OPENMESH )
   waLBerla_link_files_to_builddir( "*.obj" )   
   waLBerla_link_files_to_builddir( "*.off" )  
   waLBerla_compile_test( FILES MatrixVectorOperationsTest.cpp DEPENDS mesh )
   waLBerla_execute_test( NAME  MatrixVectorOperationsTest COMMAND $<TARGET_FILE:MatrixVectorOperationsTest> )
   waLBerla_compile_test( FILES MeshConversionTest.cpp DEPENDS mesh geometry )
   waLBerla_execute_test( NAME  MeshConversionTest COMMAND $<TARGET_FILE:MeshConversionTest> )

   waLBerla_compile_test( FILES MeshOperationsTest.cpp DEPENDS mesh )
   waLBerla_execute_test( NAME  MeshOperationsTest COMMAND $<TARGET_FILE:MeshOperationsTest> )

   waLBerla_compile_test( FILES MeshDistanceCompareTest.cpp DEPENDS mesh )
   waLBerla_execute_test( NAME  MeshDistanceCompareTest COMMAND $<TARGET_FILE:MeshDistanceCompareTest> )

   waLBerla_compile_test( FILES MeshAABBSelectionTest.cpp DEPENDS mesh )
   waLBerla_execute_test( NAME  MeshAABBSelectionTestBunnyDbg COMMAND $<TARGET_FILE:MeshAABBSelectionTest> bunny.obj 2 2 )
   waLBerla_execute_test( NAME  MeshAABBSelectionTestBunny COMMAND $<TARGET_FILE:MeshAABBSelectionTest> bunny.obj 100 10 CONFIGURATIONS Release RelWithDbgInfo )
   
   waLBerla_compile_test( FILES MeshDistanceOctreeTest.cpp DEPENDS mesh )
   waLBerla_execute_test( NAME  MeshDistanceOctreeTestBunny  COMMAND $<TARGET_FILE:MeshDistanceOctreeTest> bunny.obj CONFIGURATIONS Release RelWithDbgInfo )
   waLBerla_execute_test( NAME  MeshDistanceOctreeTestW      COMMAND $<TARGET_FILE:MeshDistanceOctreeTest> w.obj )
   waLBerla_execute_test( NAME  MeshDistanceOctreeTestCube   COMMAND $<TARGET_FILE:MeshDistanceOctreeTest> cube.obj )
   waLBerla_execute_test( NAME  MeshDistanceOctreeTestSphere COMMAND $<TARGET_FILE:MeshDistanceOctreeTest> sphere.obj )
   
   waLBerla_compile_test( FILES MeshDistancePlausibilityTest.cpp DEPENDS mesh )
   waLBerla_execute_test( NAME  MeshDistancePlausibilityTestBunny     COMMAND $<TARGET_FILE:MeshDistancePlausibilityTest> bunny.obj  1.25   CONFIGURATIONS Release RelWithDbgInfo )
   waLBerla_execute_test( NAME  MeshDistancePlausibilityTestBunnyLong COMMAND $<TARGET_FILE:MeshDistancePlausibilityTest> bunny.obj  0.6    CONFIGURATIONS Release RelWithDbgInfo LABELS longrun )
   waLBerla_execute_test( NAME  MeshDistancePlausibilityTestW         COMMAND $<TARGET_FILE:MeshDistancePlausibilityTest> w.obj      0.005  CONFIGURATIONS Release RelWithDbgInfo )
   waLBerla_execute_test( NAME  MeshDistancePlausibilityTestWDbg      COMMAND $<TARGET_FILE:MeshDistancePlausibilityTest> w.obj      0.1 )
   waLBerla_execute_test( NAME  MeshDistancePlausibilityTestCube      COMMAND $<TARGET_FILE:MeshDistancePlausibilityTest> cube.obj   0.01 CONFIGURATIONS Release RelWithDbgInfo )
   waLBerla_execute_test( NAME  MeshDistancePlausibilityTestCubeDbg   COMMAND $<TARGET_FILE:MeshDistancePlausibilityTest> cube.obj   0.1 )
   waLBerla_execute_test( NAME  MeshDistancePlausibilityTestSphere    COMMAND $<TARGET_FILE:MeshDistancePlausibilityTest> sphere.obj 0.04   CONFIGURATIONS Release RelWithDbgInfo )
   waLBerla_execute_test( NAME  MeshDistancePlausibilityTestSphereDbg COMMAND $<TARGET_FILE:MeshDistancePlausibilityTest> sphere.obj 0.1 )
   
   waLBerla_compile_test( FILES MeshContainmentOctreeTest.cpp DEPENDS mesh )
   waLBerla_execute_test( NAME  MeshContainmentOctreeTestBunny  COMMAND $<TARGET_FILE:MeshContainmentOctreeTest> bunny.obj CONFIGURATIONS Release RelWithDbgInfo )
   waLBerla_execute_test( NAME  MeshContainmentOctreeTestW      COMMAND $<TARGET_FILE:MeshContainmentOctreeTest> w.obj )
   waLBerla_execute_test( NAME  MeshContainmentOctreeTestCube   COMMAND $<TARGET_FILE:MeshContainmentOctreeTest> cube.obj )
   waLBerla_execute_test( NAME  MeshContainmentOctreeTestSphere COMMAND $<TARGET_FILE:MeshContainmentOctreeTest> sphere.obj )
   
   waLBerla_compile_test( FILES MeshVTKTest.cpp DEPENDS mesh )
   waLBerla_execute_test( NAME  MeshVTKTest  COMMAND $<TARGET_FILE:MeshVTKTest> sphere.obj )
   
   waLBerla_compile_test( FILES DistributedMeshVTKTest.cpp DEPENDS mesh )
   waLBerla_execute_test( NAME  DistributedMeshVTKTest  COMMAND $<TARGET_FILE:DistributedMeshVTKTest> sphere.obj )
   
   waLBerla_compile_test( FILES PeVTKMeshWriterTest.cpp DEPENDS mesh )
   waLBerla_execute_test( NAME  PeVTKMeshWriterTest  COMMAND $<TARGET_FILE:PeVTKMeshWriterTest> )
   
   waLBerla_compile_test( FILES MeshPeRaytracing.cpp DEPENDS mesh pe )
   waLBerla_execute_test( NAME  MeshPeRaytracing )
   
   waLBerla_compile_test( FILES MeshAABBIntersectionTest.cpp DEPENDS mesh )
   waLBerla_execute_test( NAME  MeshAABBIntersectionTestDbg COMMAND $<TARGET_FILE:MeshAABBIntersectionTest> 10                                          )
   waLBerla_execute_test( NAME  MeshAABBIntersectionTest    COMMAND $<TARGET_FILE:MeshAABBIntersectionTest> 10000 CONFIGURATIONS Release RelWithDbgInfo )
   
   waLBerla_compile_test( FILES MeshInitilizationTest.cpp DEPENDS mesh )
   waLBerla_execute_test( NAME  MeshInitializationTestDbg1P1 COMMAND $<TARGET_FILE:MeshInitilizationTest> cube.obj 1 1              )
   waLBerla_execute_test( NAME  MeshInitializationTestDbg2P1 COMMAND $<TARGET_FILE:MeshInitilizationTest> cube.obj 2 12             )
   waLBerla_execute_test( NAME  MeshInitializationTestDbg2P2 COMMAND $<TARGET_FILE:MeshInitilizationTest> cube.obj 2 12 PROCESSES 2 )
   
   waLBerla_execute_test( NAME  MeshInitializationTest1P    COMMAND $<TARGET_FILE:MeshInitilizationTest> bunny.obj 6 40 CONFIGURATIONS Release RelWithDbgInfo )
   waLBerla_execute_test( NAME  MeshInitializationTest4P    COMMAND $<TARGET_FILE:MeshInitilizationTest> bunny.obj 6 40 PROCESSES 4 CONFIGURATIONS Release RelWithDbgInfo )

   
   waLBerla_compile_test( FILES MeshBlockExclusionTest.cpp DEPENDS mesh )
   waLBerla_execute_test( NAME  MeshBlockExclusionTestBunny  COMMAND $<TARGET_FILE:MeshBlockExclusionTest> bunny.obj  10000 CONFIGURATIONS Release RelWithDbgInfo )
   waLBerla_execute_test( NAME  MeshBlockExclusionTestW      COMMAND $<TARGET_FILE:MeshBlockExclusionTest> w.obj      1000 )
   waLBerla_execute_test( NAME  MeshBlockExclusionTestCube   COMMAND $<TARGET_FILE:MeshBlockExclusionTest> cube.obj   1000 )
   waLBerla_execute_test( NAME  MeshBlockExclusionTestSphere COMMAND $<TARGET_FILE:MeshBlockExclusionTest> sphere.obj 1000 )
   
   waLBerla_execute_test( NAME  MeshBlockExclusionTest2PBunny  COMMAND $<TARGET_FILE:MeshBlockExclusionTest> bunny.obj  10000 PROCESSES 2 CONFIGURATIONS Release RelWithDbgInfo )
   waLBerla_execute_test( NAME  MeshBlockExclusionTest2PW      COMMAND $<TARGET_FILE:MeshBlockExclusionTest> w.obj      1000 PROCESSES 2 )
   waLBerla_execute_test( NAME  MeshBlockExclusionTest2PCube   COMMAND $<TARGET_FILE:MeshBlockExclusionTest> cube.obj   1000 PROCESSES 2 )
   waLBerla_execute_test( NAME  MeshBlockExclusionTest2PSphere COMMAND $<TARGET_FILE:MeshBlockExclusionTest> sphere.obj 1000 PROCESSES 2 )

   waLBerla_compile_test( FILES OpenMeshBufferTypeExtensionsTest.cpp DEPENDS core mesh )
   waLBerla_execute_test( NAME  OpenMeshBufferTypeExtensionsTest COMMAND $<TARGET_FILE:OpenMeshBufferTypeExtensionsTest> )

   waLBerla_compile_test( FILES QHullTest.cpp DEPENDS core mesh )
   waLBerla_execute_test( NAME  QHullTest             COMMAND $<TARGET_FILE:QHullTest>             10000 CONFIGURATIONS Release RelWithDbgInfo )
   waLBerla_execute_test( NAME  QHullTestFloatMesh    COMMAND $<TARGET_FILE:QHullTest> --floatMesh 10000 CONFIGURATIONS Release RelWithDbgInfo )
   waLBerla_execute_test( NAME  QHullTestDbg          COMMAND $<TARGET_FILE:QHullTest>             10 )
   waLBerla_execute_test( NAME  QHullTestFloatMeshDbg COMMAND $<TARGET_FILE:QHullTest> --floatMesh 10 )

   waLBerla_compile_test( FILES NumericIntegrationTest.cpp DEPENDS core mesh )
   waLBerla_execute_test( NAME  NumericIntegrationTestCube   COMMAND $<TARGET_FILE:NumericIntegrationTest> cube.obj )
   waLBerla_execute_test( NAME  NumericIntegrationTestSphere COMMAND $<TARGET_FILE:NumericIntegrationTest> sphere.obj )
   waLBerla_execute_test( NAME  NumericIntegrationTestBunny  COMMAND $<TARGET_FILE:NumericIntegrationTest> bunny.obj CONFIGURATIONS Release RelWithDbgInfo )

<<<<<<< HEAD
waLBerla_compile_test( NAME  ConvexDecomposition FILES Decomposition.cpp DEPENDS core mesh) 
waLBerla_execute_test( NAME  ConvexDecomposition )


waLBerla_compile_test( NAME  ApproxDecomposition FILES ApproxDecomposition.cpp DEPENDS core mesh) 
waLBerla_execute_test( NAME  ApproxDecomposition )
=======
   waLBerla_compile_test( FILES MeshMarshalling.cpp DEPENDS core mesh )
   waLBerla_execute_test( NAME  MeshMarshalling )
>>>>>>> 96b6378e

endif()<|MERGE_RESOLUTION|>--- conflicted
+++ resolved
@@ -94,16 +94,15 @@
    waLBerla_execute_test( NAME  NumericIntegrationTestSphere COMMAND $<TARGET_FILE:NumericIntegrationTest> sphere.obj )
    waLBerla_execute_test( NAME  NumericIntegrationTestBunny  COMMAND $<TARGET_FILE:NumericIntegrationTest> bunny.obj CONFIGURATIONS Release RelWithDbgInfo )
 
-<<<<<<< HEAD
-waLBerla_compile_test( NAME  ConvexDecomposition FILES Decomposition.cpp DEPENDS core mesh) 
-waLBerla_execute_test( NAME  ConvexDecomposition )
+
+   waLBerla_compile_test( NAME  ConvexDecomposition FILES Decomposition.cpp DEPENDS core mesh) 
+   waLBerla_execute_test( NAME  ConvexDecomposition )
 
 
-waLBerla_compile_test( NAME  ApproxDecomposition FILES ApproxDecomposition.cpp DEPENDS core mesh) 
-waLBerla_execute_test( NAME  ApproxDecomposition )
-=======
+   waLBerla_compile_test( NAME  ApproxDecomposition FILES ApproxDecomposition.cpp DEPENDS core mesh) 
+   waLBerla_execute_test( NAME  ApproxDecomposition )
+
    waLBerla_compile_test( FILES MeshMarshalling.cpp DEPENDS core mesh )
    waLBerla_execute_test( NAME  MeshMarshalling )
->>>>>>> 96b6378e
 
 endif()