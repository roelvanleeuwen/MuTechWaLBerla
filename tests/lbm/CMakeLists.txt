#############################################################################################################################
#
# Tests for lbm module
#
#############################################################################################################################

waLBerla_link_files_to_builddir( "*.prm" )

waLBerla_compile_test( FILES SweepEquivalenceTest.cpp DEPENDS blockforest timeloop )
waLBerla_execute_test( NAME SweepEquivalenceTest )

waLBerla_compile_test( FILES BoundaryHandlingCommunication.cpp DEPENDS blockforest timeloop )
waLBerla_execute_test( NAME BoundaryHandlingCommunication PROCESSES 8 )

waLBerla_compile_test( FILES UnrollTest.cpp  )


waLBerla_compile_test( FILES boundary/SimplePABTest.cpp DEPENDS field blockforest timeloop vtk )


waLBerla_compile_test( FILES boundary/SimpleDiffusionDirichlet.cpp DEPENDS field blockforest geometry timeloop vtk )
waLBerla_execute_test( NAME SimpleDiffusionDirichletDef COMMAND $<TARGET_FILE:SimpleDiffusionDirichlet>  -l 4 -w 2 -o 1.2 -d 3 -t 333 -c 0 -r 0 )
waLBerla_execute_test( NAME SimpleDiffusionDirichletRef COMMAND $<TARGET_FILE:SimpleDiffusionDirichlet>  -l 4 -w 4 -o 1.2 -d 3 -t 3   -c 0 -r 1 )
waLBerla_execute_test( NAME SimpleDiffusionDirichletCav COMMAND $<TARGET_FILE:SimpleDiffusionDirichlet>  -l 5 -w 3 -o 1.2 -d 3 -t 333 -c 1 )

waLBerla_compile_test( FILES boundary/BoundaryForce.cpp DEPENDS blockforest timeloop )
waLBerla_execute_test( NAME BoundaryForceShort COMMAND $<TARGET_FILE:BoundaryForce> 10 PROCESSES 2 CONFIGURATIONS Debug DebugOptimized )
waLBerla_execute_test( NAME BoundaryForce COMMAND COMMAND $<TARGET_FILE:BoundaryForce> PROCESSES 2 CONFIGURATIONS Release RelWithDbgInfo )

waLBerla_compile_test( FILES boundary/BoundaryForceCouette.cpp DEPENDS blockforest timeloop )
waLBerla_execute_test( NAME BoundaryForceCouetteShort COMMAND $<TARGET_FILE:BoundaryForceCouette> 10 PROCESSES 2 CONFIGURATIONS Debug DebugOptimized )
waLBerla_execute_test( NAME BoundaryForceCouette COMMAND COMMAND $<TARGET_FILE:BoundaryForceCouette> PROCESSES 2 CONFIGURATIONS Release RelWithDbgInfo )

waLBerla_compile_test( FILES boundary/DiffusionDirichlet.cpp DEPENDS field blockforest geometry timeloop vtk )
waLBerla_execute_test( NAME DiffusionDirichletTest1 COMMAND $<TARGET_FILE:DiffusionDirichlet>  -l 16 -w 1 -o 1.2  -v 0.1  -e 0.097711 -t  50 )
waLBerla_execute_test( NAME DiffusionDirichletTest2 COMMAND $<TARGET_FILE:DiffusionDirichlet>  -l 16 -w 1 -o 1.79 -v 0.05 -e 0.295170 -t 100 )


waLBerla_compile_test( FILES DiffusionTest.cpp DEPENDS field blockforest timeloop vtk gui postprocessing)
waLBerla_execute_test( NAME  DiffusionTestCorr COMMAND $<TARGET_FILE:DiffusionTest>  -c 1  -dx 0.01  -dt 0.002  -d 0.005  -v 5  -err 0.0025 )
waLBerla_execute_test( NAME  DiffusionTestNone COMMAND $<TARGET_FILE:DiffusionTest>  -c 0  -dx 0.01  -dt 0.002  -d 0.005  -v 5  -err 0.0040 )


waLBerla_compile_test( FILES refinement/Uniformity.cpp DEPENDS blockforest stencil )
waLBerla_execute_test( NAME UniformityShortTest COMMAND $<TARGET_FILE:Uniformity> --shortrun PROCESSES 4                )
waLBerla_execute_test( NAME UniformityLongTest  COMMAND $<TARGET_FILE:Uniformity>            PROCESSES 4 LABELS longrun verylongrun CONFIGURATIONS Release RelWithDbgInfo )


waLBerla_compile_test( FILES refinement/CommunicationEquivalence.cpp DEPENDS blockforest stencil )
waLBerla_execute_test( NAME CommunicationEquivalenceShortTest COMMAND $<TARGET_FILE:CommunicationEquivalence> --shortrun PROCESSES 4                )
waLBerla_execute_test( NAME CommunicationEquivalenceLongTest  COMMAND $<TARGET_FILE:CommunicationEquivalence>            PROCESSES 4 LABELS longrun CONFIGURATIONS Release RelWithDbgInfo )


waLBerla_compile_test( FILES refinement/NonConstantDiffusion.cpp DEPENDS field blockforest geometry timeloop vtk )


waLBerla_compile_test( FILES geometry/IntersectionRatioTest.cpp DEPENDS geometry )
waLBerla_execute_test( NAME IntersectionRatioTest COMMAND $<TARGET_FILE:IntersectionRatioTest> )

waLBerla_compile_test( FILES evaluations/PermeabilityTest.cpp DEPENDS field blockforest geometry timeloop vtk )
waLBerla_execute_test( NAME PermeabilityTest_TRT_16_4 COMMAND $<TARGET_FILE:PermeabilityTest> --length 16 --kappa 0.85 --omega 0.3 --collisionModel TRT --timesteps 1001 --epsilon 0.005 PROCESSES 4 CONFIGURATIONS Release RelWithDbgInfo )
waLBerla_execute_test( NAME PermeabilityTest_TRT_32_4 COMMAND $<TARGET_FILE:PermeabilityTest> --length 32 --kappa 0.85 --omega 0.3 --collisionModel TRT --timesteps 1001 --epsilon 0.005 PROCESSES 4 CONFIGURATIONS Release RelWithDbgInfo )
waLBerla_execute_test( NAME PermeabilityTest_TRT_64_1 COMMAND $<TARGET_FILE:PermeabilityTest> --length 64 --kappa 0.85 --omega 0.3 --collisionModel TRT --timesteps 1001 --epsilon 0.025 PROCESSES 1 CONFIGURATIONS Release RelWithDbgInfo )
waLBerla_execute_test( NAME PermeabilityTest_TRT_64_4 COMMAND $<TARGET_FILE:PermeabilityTest> --length 64 --kappa 0.85 --omega 0.3 --collisionModel TRT --timesteps 1001 --epsilon 0.025 PROCESSES 4 CONFIGURATIONS Release RelWithDbgInfo )
waLBerla_execute_test( NAME PermeabilityTest_TRT_64_8 COMMAND $<TARGET_FILE:PermeabilityTest> --length 64 --kappa 0.85 --omega 0.3 --collisionModel TRT --timesteps 1001 --epsilon 0.025 PROCESSES 8 CONFIGURATIONS Release RelWithDbgInfo )

waLBerla_compile_test( FILES initializer/PdfFieldInitializerTest.cpp )
waLBerla_execute_test( NAME PdfFieldInitializerTest COMMAND $<TARGET_FILE:PdfFieldInitializerTest> ${CMAKE_CURRENT_SOURCE_DIR}/PdfFieldInitializerTest.prm PROCESSES 4 CONFIGURATIONS Release RelWithDbgInfo )

waLBerla_compile_test( FILES SuViscoelasticityTest.cpp DEPENDS field blockforest timeloop)
waLBerla_execute_test( NAME  SuViscoelasticityLongTest COMMAND $<TARGET_FILE:SuViscoelasticityTest> ${CMAKE_CURRENT_SOURCE_DIR}/Su.prm LABELS longrun)
waLBerla_execute_test( NAME  SuViscoelasticityShortTest COMMAND $<TARGET_FILE:SuViscoelasticityTest> ${CMAKE_CURRENT_SOURCE_DIR}/Su.prm -Parameters.shortrun=true )

waLBerla_compile_test( FILES field/QCriterionTest.cpp DEPENDS field blockforest )
waLBerla_execute_test( NAME QCriterionTest )

# Code Generation
if( WALBERLA_BUILD_WITH_CODEGEN )
add_subdirectory(codegen)

<<<<<<< HEAD
if( WALBERLA_BUILD_WITH_CUDA )

    waLBerla_generate_target_from_python(NAME ChannelFlowCodeGenGenerated
        FILE codegen/ChannelFlowCodeGen.py
        OUT_FILES ChannelFlowCodeGen_EvenSweep.cu ChannelFlowCodeGen_EvenSweep.h
        ChannelFlowCodeGen_OddSweep.cu ChannelFlowCodeGen_OddSweep.h
        ChannelFlowCodeGen_MacroSetter.cu ChannelFlowCodeGen_MacroSetter.h
        ChannelFlowCodeGen_UBB.cu ChannelFlowCodeGen_UBB.h
        ChannelFlowCodeGen_NoSlip.cu ChannelFlowCodeGen_NoSlip.h
        ChannelFlowCodeGen_Outflow.cu ChannelFlowCodeGen_Outflow.h
        ChannelFlowCodeGen_PackInfoEven.cu ChannelFlowCodeGen_PackInfoEven.h
        ChannelFlowCodeGen_PackInfoOdd.cu ChannelFlowCodeGen_PackInfoOdd.h
        ChannelFlowCodeGen_InfoHeader.h)
    waLBerla_compile_test( FILES codegen/ChannelFlowCodeGen.cpp DEPENDS ChannelFlowCodeGenGenerated)
    set_target_properties( ChannelFlowCodeGen PROPERTIES CXX_VISIBILITY_PRESET hidden)

else ()

    waLBerla_generate_target_from_python(NAME ChannelFlowCodeGenGenerated
            FILE codegen/ChannelFlowCodeGen.py
            OUT_FILES ChannelFlowCodeGen_EvenSweep.cpp ChannelFlowCodeGen_EvenSweep.h
            ChannelFlowCodeGen_OddSweep.cpp ChannelFlowCodeGen_OddSweep.h
            ChannelFlowCodeGen_MacroSetter.cpp ChannelFlowCodeGen_MacroSetter.h
            ChannelFlowCodeGen_UBB.cpp ChannelFlowCodeGen_UBB.h
            ChannelFlowCodeGen_NoSlip.cpp ChannelFlowCodeGen_NoSlip.h
            ChannelFlowCodeGen_Outflow.cpp ChannelFlowCodeGen_Outflow.h
            ChannelFlowCodeGen_PackInfoEven.cpp ChannelFlowCodeGen_PackInfoEven.h
            ChannelFlowCodeGen_PackInfoOdd.cpp ChannelFlowCodeGen_PackInfoOdd.h
            ChannelFlowCodeGen_InfoHeader.h)
    waLBerla_compile_test( FILES codegen/ChannelFlowCodeGen.cpp DEPENDS ChannelFlowCodeGenGenerated)
    set_target_properties( ChannelFlowCodeGen PROPERTIES CXX_VISIBILITY_PRESET hidden)


endif (WALBERLA_BUILD_WITH_CUDA)
=======
waLBerla_generate_target_from_python(NAME GeneratedOutflowBCGenerated
        FILE codegen/GeneratedOutflowBC.py
        OUT_FILES GeneratedOutflowBC_Sweep.cpp GeneratedOutflowBC_Sweep.h
        GeneratedOutflowBC_MacroSetter.cpp GeneratedOutflowBC_MacroSetter.h
        GeneratedOutflowBC_Dynamic_UBB.cpp GeneratedOutflowBC_Dynamic_UBB.h
        GeneratedOutflowBC_Static_UBB.cpp GeneratedOutflowBC_Static_UBB.h
        GeneratedOutflowBC_NoSlip.cpp GeneratedOutflowBC_NoSlip.h
        GeneratedOutflowBC_Outflow.cpp GeneratedOutflowBC_Outflow.h
        GeneratedOutflowBC_PackInfo.cpp GeneratedOutflowBC_PackInfo.h
        GeneratedOutflowBC_InfoHeader.h)
waLBerla_compile_test( FILES codegen/GeneratedOutflowBC.cpp DEPENDS GeneratedOutflowBCGenerated)
waLBerla_execute_test( NAME GeneratedOutflowBC COMMAND $<TARGET_FILE:GeneratedOutflowBC> ${CMAKE_CURRENT_SOURCE_DIR}/codegen/GeneratedOutflowBC.prm  )
>>>>>>> 0ab43d06


waLBerla_generate_target_from_python(NAME LbCodeGenerationExampleGenerated
      FILE codegen/LbCodeGenerationExample.py
      OUT_FILES LbCodeGenerationExample_LatticeModel.cpp LbCodeGenerationExample_LatticeModel.h
      LbCodeGenerationExample_NoSlip.cpp LbCodeGenerationExample_NoSlip.h
      LbCodeGenerationExample_UBB.cpp LbCodeGenerationExample_UBB.h )
waLBerla_compile_test( FILES codegen/LbCodeGenerationExample.cpp DEPENDS LbCodeGenerationExampleGenerated)

# FluctuatingMRT test does not work with WALBERLA_OPTIMIZE_FOR_LOCALHOST since the random number generator is not implemented with SIMD
if ( NOT WALBERLA_OPTIMIZE_FOR_LOCALHOST )
waLBerla_generate_target_from_python(NAME FluctuatingMRTGenerated FILE codegen/FluctuatingMRT.py
                              OUT_FILES FluctuatingMRT_LatticeModel.cpp FluctuatingMRT_LatticeModel.h )
waLBerla_compile_test( FILES codegen/FluctuatingMRT.cpp DEPENDS FluctuatingMRTGenerated)
endif()

waLBerla_generate_target_from_python(NAME FieldLayoutAndVectorizationTestGenerated FILE codegen/FieldLayoutAndVectorizationTest.py
                                     OUT_FILES FieldLayoutAndVectorizationTest_FZYX_Vec_LatticeModel.cpp FieldLayoutAndVectorizationTest_FZYX_Vec_LatticeModel.h
                                               FieldLayoutAndVectorizationTest_FZYX_NoVec_LatticeModel.cpp FieldLayoutAndVectorizationTest_FZYX_NoVec_LatticeModel.h
                                               FieldLayoutAndVectorizationTest_ZYXF_Vec_LatticeModel.cpp FieldLayoutAndVectorizationTest_ZYXF_Vec_LatticeModel.h
                                               FieldLayoutAndVectorizationTest_ZYXF_NoVec_LatticeModel.cpp FieldLayoutAndVectorizationTest_ZYXF_NoVec_LatticeModel.h )
waLBerla_compile_test( FILES codegen/FieldLayoutAndVectorizationTest.cpp DEPENDS FieldLayoutAndVectorizationTestGenerated)

waLBerla_generate_target_from_python(NAME LbmPackInfoGenerationTestCodegen FILE codegen/LbmPackInfoGenerationTest.py
                                     OUT_FILES AccessorBasedPackInfoEven.cpp AccessorBasedPackInfoEven.h
                                               AccessorBasedPackInfoOdd.cpp AccessorBasedPackInfoOdd.h
                                               FromKernelPackInfoPull.cpp FromKernelPackInfoPull.h
                                               FromKernelPackInfoPush.cpp FromKernelPackInfoPush.h)

waLBerla_link_files_to_builddir( "diff_packinfos.sh" )
waLBerla_execute_test( NAME LbmPackInfoGenerationDiffTest COMMAND bash diff_packinfos.sh )

endif()<|MERGE_RESOLUTION|>--- conflicted
+++ resolved
@@ -78,42 +78,6 @@
 if( WALBERLA_BUILD_WITH_CODEGEN )
 add_subdirectory(codegen)
 
-<<<<<<< HEAD
-if( WALBERLA_BUILD_WITH_CUDA )
-
-    waLBerla_generate_target_from_python(NAME ChannelFlowCodeGenGenerated
-        FILE codegen/ChannelFlowCodeGen.py
-        OUT_FILES ChannelFlowCodeGen_EvenSweep.cu ChannelFlowCodeGen_EvenSweep.h
-        ChannelFlowCodeGen_OddSweep.cu ChannelFlowCodeGen_OddSweep.h
-        ChannelFlowCodeGen_MacroSetter.cu ChannelFlowCodeGen_MacroSetter.h
-        ChannelFlowCodeGen_UBB.cu ChannelFlowCodeGen_UBB.h
-        ChannelFlowCodeGen_NoSlip.cu ChannelFlowCodeGen_NoSlip.h
-        ChannelFlowCodeGen_Outflow.cu ChannelFlowCodeGen_Outflow.h
-        ChannelFlowCodeGen_PackInfoEven.cu ChannelFlowCodeGen_PackInfoEven.h
-        ChannelFlowCodeGen_PackInfoOdd.cu ChannelFlowCodeGen_PackInfoOdd.h
-        ChannelFlowCodeGen_InfoHeader.h)
-    waLBerla_compile_test( FILES codegen/ChannelFlowCodeGen.cpp DEPENDS ChannelFlowCodeGenGenerated)
-    set_target_properties( ChannelFlowCodeGen PROPERTIES CXX_VISIBILITY_PRESET hidden)
-
-else ()
-
-    waLBerla_generate_target_from_python(NAME ChannelFlowCodeGenGenerated
-            FILE codegen/ChannelFlowCodeGen.py
-            OUT_FILES ChannelFlowCodeGen_EvenSweep.cpp ChannelFlowCodeGen_EvenSweep.h
-            ChannelFlowCodeGen_OddSweep.cpp ChannelFlowCodeGen_OddSweep.h
-            ChannelFlowCodeGen_MacroSetter.cpp ChannelFlowCodeGen_MacroSetter.h
-            ChannelFlowCodeGen_UBB.cpp ChannelFlowCodeGen_UBB.h
-            ChannelFlowCodeGen_NoSlip.cpp ChannelFlowCodeGen_NoSlip.h
-            ChannelFlowCodeGen_Outflow.cpp ChannelFlowCodeGen_Outflow.h
-            ChannelFlowCodeGen_PackInfoEven.cpp ChannelFlowCodeGen_PackInfoEven.h
-            ChannelFlowCodeGen_PackInfoOdd.cpp ChannelFlowCodeGen_PackInfoOdd.h
-            ChannelFlowCodeGen_InfoHeader.h)
-    waLBerla_compile_test( FILES codegen/ChannelFlowCodeGen.cpp DEPENDS ChannelFlowCodeGenGenerated)
-    set_target_properties( ChannelFlowCodeGen PROPERTIES CXX_VISIBILITY_PRESET hidden)
-
-
-endif (WALBERLA_BUILD_WITH_CUDA)
-=======
 waLBerla_generate_target_from_python(NAME GeneratedOutflowBCGenerated
         FILE codegen/GeneratedOutflowBC.py
         OUT_FILES GeneratedOutflowBC_Sweep.cpp GeneratedOutflowBC_Sweep.h
@@ -126,7 +90,6 @@
         GeneratedOutflowBC_InfoHeader.h)
 waLBerla_compile_test( FILES codegen/GeneratedOutflowBC.cpp DEPENDS GeneratedOutflowBCGenerated)
 waLBerla_execute_test( NAME GeneratedOutflowBC COMMAND $<TARGET_FILE:GeneratedOutflowBC> ${CMAKE_CURRENT_SOURCE_DIR}/codegen/GeneratedOutflowBC.prm  )
->>>>>>> 0ab43d06
 
 
 waLBerla_generate_target_from_python(NAME LbCodeGenerationExampleGenerated
