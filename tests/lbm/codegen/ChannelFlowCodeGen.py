--- conflicted
+++ resolved
@@ -13,7 +13,7 @@
 stencil = get_stencil("D3Q27")
 q = len(stencil)
 dim = len(stencil[0])
-streaming_pattern = 'aa'
+streaming_pattern = 'esotwist'
 timesteps = get_timesteps(streaming_pattern)
 
 pdfs, velocity_field, density_field = fields(f"pdfs({q}), velocity({dim}), density(1) : double[{dim}D]", layout='fzyx')
@@ -88,14 +88,8 @@
                       streaming_pattern=streaming_pattern, always_generate_seperate_sweeps=True)
 
     # communication
-<<<<<<< HEAD
-    generate_pack_info_from_kernel(ctx, 'ChannelFlowCodeGen_PackInfo', update_rule, target=target)
-    generate_pack_info_from_kernel(ctx, 'ChannelFlowCodeGen_PackInfo_Outflow', update_rule,
-                                   shifting_dict=shift, target=target)
-=======
     generate_lb_pack_info(ctx, 'ChannelFlowCodeGen_PackInfo', stencil, pdfs,
                           streaming_pattern=streaming_pattern, always_generate_seperate_classes=True)
->>>>>>> 606cd79d
 
     # Info header containing correct template definitions for stencil and field
     ctx.write_file("ChannelFlowCodeGen_InfoHeader.h", info_header)