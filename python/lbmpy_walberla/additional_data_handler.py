--- conflicted
+++ resolved
@@ -159,11 +159,7 @@
 
     @property
     def constructor_argument_name(self):
-<<<<<<< HEAD
-        return "wallDistance"
-=======
         return "wallDistanceBouzidi"
->>>>>>> 5609ff86
 
     @property
     def constructor_arguments(self):
@@ -172,11 +168,7 @@
 
     @property
     def initialiser_list(self):
-<<<<<<< HEAD
-        return "elementInitialiser(wallDistance),"
-=======
         return f"elementInitialiser({self.constructor_argument_name}),"
->>>>>>> 5609ff86
 
     @property
     def additional_arguments_for_fill_function(self):
@@ -215,11 +207,7 @@
 
     @property
     def constructor_argument_name(self):
-<<<<<<< HEAD
-        return "wallDistance"
-=======
         return "wallDistanceQuadraticBB"
->>>>>>> 5609ff86
 
     @property
     def constructor_arguments(self):
@@ -228,11 +216,7 @@
 
     @property
     def initialiser_list(self):
-<<<<<<< HEAD
-        return "elementInitialiser(wallDistance),"
-=======
         return f"elementInitialiser({self.constructor_argument_name}),"
->>>>>>> 5609ff86
 
     @property
     def additional_arguments_for_fill_function(self):
