from dataclasses import replace
from typing import Dict

import sympy as sp
import numpy as np

from pystencils import Target, create_kernel
from pystencils.config import CreateKernelConfig
from pystencils.field import Field
from pystencils.simp import add_subexpressions_for_field_reads

from lbmpy.advanced_streaming import is_inplace, get_accessor, Timestep
from lbmpy.creationfunctions import LbmCollisionRule, LBMConfig, LBMOptimisation
from lbmpy.fieldaccess import CollideOnlyInplaceAccessor
from lbmpy.macroscopic_value_kernels import macroscopic_values_setter, macroscopic_values_getter
from lbmpy.updatekernels import create_lbm_kernel, create_stream_only_kernel

from pystencils_walberla.kernel_selection import KernelCallNode, KernelFamily
from pystencils_walberla.utility import config_from_context
from pystencils_walberla import generate_sweep_collection
from lbmpy_walberla.utility import create_pdf_field

from .alternating_sweeps import EvenIntegerCondition
from .function_generator import kernel_family_function_generator


def generate_lbm_sweep_collection(ctx, class_name: str, collision_rule: LbmCollisionRule,
                                  lbm_config: LBMConfig, lbm_optimisation: LBMOptimisation,
                                  refinement_scaling=None, macroscopic_fields: Dict[str, Field] = None,
                                  target=Target.CPU, data_type=None, cpu_openmp=None, cpu_vectorize_info=None,
                                  max_threads=None,
                                  **create_kernel_params):

    config = config_from_context(ctx, target=target, data_type=data_type,
                                 cpu_openmp=cpu_openmp, cpu_vectorize_info=cpu_vectorize_info, **create_kernel_params)

<<<<<<< HEAD
    config_unoptimized = config
    config_unoptimized = replace(config_unoptimized, cpu_vectorize_info=None)
    config_unoptimized = replace(config_unoptimized, cpu_prepend_optimizations=[])
    config_unoptimized = replace(config_unoptimized, cpu_blocking=None)

# usually a numpy layout is chosen by default i.e. xyzf - which is bad for waLBerla where at least the spatial
=======
    streaming_pattern = lbm_config.streaming_pattern
    field_layout = lbm_optimisation.field_layout

    # usually a numpy layout is chosen by default i.e. xyzf - which is bad for waLBerla where at least the spatial
>>>>>>> afd3021d
    # coordinates should be ordered in reverse direction i.e. zyx
    lb_method = collision_rule.method

    if field_layout == 'fzyx':
        config.cpu_vectorize_info['assume_inner_stride_one'] = True
    elif field_layout == 'zyxf':
        config.cpu_vectorize_info['assume_inner_stride_one'] = False

    src_field = lbm_optimisation.symbolic_field
    if not src_field:
        src_field = create_pdf_field(config=config, name="pdfs", stencil=lbm_config.stencil,
                                     field_layout=lbm_optimisation.field_layout)
    if is_inplace(streaming_pattern):
        dst_field = src_field
    else:
        dst_field = lbm_optimisation.symbolic_temporary_field
        if not dst_field:
            dst_field = create_pdf_field(config=config, name="pdfs_tmp", stencil=lbm_config.stencil,
                                         field_layout=lbm_optimisation.field_layout)

    config = replace(config, ghost_layers=0)

    function_generators = []

    def family(name):
        return lbm_kernel_family(class_name, name, collision_rule, streaming_pattern, src_field, dst_field, config)

    def generator(name, kernel_family):
        return kernel_family_function_generator(name, kernel_family, namespace='lbm', max_threads=max_threads)

    function_generators.append(generator('streamCollide', family("streamCollide")))
    function_generators.append(generator('collide', family("collide")))
    function_generators.append(generator('stream', family("stream")))
    function_generators.append(generator('streamOnlyNoAdvancement', family("streamOnlyNoAdvancement")))

<<<<<<< HEAD
=======
    config_unoptimized = replace(config, cpu_vectorize_info=None, cpu_prepend_optimizations=[], cpu_blocking=None)

>>>>>>> afd3021d
    setter_family = get_setter_family(class_name, lb_method, src_field, streaming_pattern, macroscopic_fields,
                                      config_unoptimized)
    setter_generator = kernel_family_function_generator('initialise', setter_family,
                                                        namespace='lbm', max_threads=max_threads)
    function_generators.append(setter_generator)

    getter_family = get_getter_family(class_name, lb_method, src_field, streaming_pattern, macroscopic_fields,
                                      config_unoptimized)
    getter_generator = kernel_family_function_generator('calculateMacroscopicParameters', getter_family,
                                                        namespace='lbm', max_threads=max_threads)
    function_generators.append(getter_generator)

    generate_sweep_collection(ctx, class_name, function_generators, refinement_scaling)


class RefinementScaling:
    def __init__(self):
        self.scaling_info = []

    def add_standard_relaxation_rate_scaling(self, viscosity_relaxation_rate):
        self.add_scaling(viscosity_relaxation_rate)

    def add_scaling(self, parameter):
        if isinstance(parameter, sp.Symbol):
            self.scaling_info.append(parameter.name)
        elif isinstance(parameter, sp.Mul) or isinstance(parameter, sp.Add):
            for arg in parameter.args:
                if isinstance(arg, sp.Symbol):
                    self.scaling_info.append(arg.name)
                    return
        else:
            raise ValueError("Only pure symbols allowed")


def lbm_kernel_family(class_name, kernel_name,
                      collision_rule, streaming_pattern, src_field, dst_field, config: CreateKernelConfig):

    default_dtype = config.data_type.default_factory()
    if kernel_name == "streamCollide":
        def lbm_kernel(field_accessor, lb_stencil):
            return create_lbm_kernel(collision_rule, src_field, dst_field, field_accessor, data_type=default_dtype)
        advance_timestep = {"field_name": src_field.name, "function": "advanceTimestep"}
        temporary_fields = ['pdfs_tmp']
        field_swaps = [('pdfs', 'pdfs_tmp')]
    elif kernel_name == "collide":
        def lbm_kernel(field_accessor, lb_stencil):
            return create_lbm_kernel(collision_rule, src_field, dst_field, CollideOnlyInplaceAccessor(),
                                     data_type=default_dtype)
        advance_timestep = {"field_name": src_field.name, "function": "advanceTimestep"}
        temporary_fields = ()
        field_swaps = ()
    elif kernel_name == "stream":
        def lbm_kernel(field_accessor, lb_stencil):
            return create_stream_only_kernel(lb_stencil, src_field, dst_field, field_accessor)
        advance_timestep = {"field_name": src_field.name, "function": "advanceTimestep"}
        temporary_fields = ['pdfs_tmp']
        field_swaps = [('pdfs', 'pdfs_tmp')]
    elif kernel_name == "streamOnlyNoAdvancement":
        def lbm_kernel(field_accessor, lb_stencil):
            return create_stream_only_kernel(lb_stencil, src_field, dst_field, field_accessor)
        advance_timestep = {"field_name": src_field.name, "function": "getTimestepPlusOne"}
        temporary_fields = ['pdfs_tmp']
        field_swaps = ()
    else:
        raise ValueError(f"kernel name: {kernel_name} is not valid")

    lb_method = collision_rule.method
    stencil = lb_method.stencil

    if is_inplace(streaming_pattern):
        nodes = list()
        for timestep in [Timestep.EVEN, Timestep.ODD]:
            accessor = get_accessor(streaming_pattern, timestep)
            timestep_suffix = str(timestep)

            update_rule = lbm_kernel(accessor, stencil)
            ast = create_kernel(update_rule, config=config)
            ast.function_name = 'kernel_' + kernel_name + timestep_suffix
            ast.assumed_inner_stride_one = config.cpu_vectorize_info['assume_inner_stride_one']
            nodes.append(KernelCallNode(ast))

        tree = EvenIntegerCondition('timestep', nodes[0], nodes[1], parameter_dtype=np.uint8)
        family = KernelFamily(tree, class_name, field_timestep=advance_timestep)
    else:
        timestep = Timestep.BOTH
        accessor = get_accessor(streaming_pattern, timestep)

        update_rule = lbm_kernel(accessor, stencil)
        ast = create_kernel(update_rule, config=config)
        ast.function_name = 'kernel_' + kernel_name
        ast.assumed_inner_stride_one = config.cpu_vectorize_info['assume_inner_stride_one']
        node = KernelCallNode(ast)
        family = KernelFamily(node, class_name, temporary_fields=temporary_fields, field_swaps=field_swaps)

    return family


def get_setter_family(class_name, lb_method, pdfs, streaming_pattern, macroscopic_fields, config: CreateKernelConfig):
    dim = lb_method.stencil.D
    density = macroscopic_fields.get('density', 1.0)
    velocity = macroscopic_fields.get('velocity', [0.0] * dim)

    default_dtype = config.data_type.default_factory()

    get_timestep = {"field_name": pdfs.name, "function": "getTimestep"}
    temporary_fields = ()
    field_swaps = ()

    if is_inplace(streaming_pattern):
        nodes = list()
        for timestep in [Timestep.EVEN, Timestep.ODD]:
            timestep_suffix = str(timestep)
            setter = macroscopic_values_setter(lb_method,
                                               density=density, velocity=velocity, pdfs=pdfs,
                                               streaming_pattern=streaming_pattern, previous_timestep=timestep)

            if default_dtype != pdfs.dtype:
                setter = add_subexpressions_for_field_reads(setter, data_type=default_dtype)

            setter_ast = create_kernel(setter, config=config)
            setter_ast.function_name = 'kernel_initialise' + timestep_suffix
            nodes.append(KernelCallNode(setter_ast))
        tree = EvenIntegerCondition('timestep', nodes[0], nodes[1], parameter_dtype=np.uint8)
        family = KernelFamily(tree, class_name, field_timestep=get_timestep)
    else:
        timestep = Timestep.BOTH
        setter = macroscopic_values_setter(lb_method,
                                           density=density, velocity=velocity, pdfs=pdfs,
                                           streaming_pattern=streaming_pattern, previous_timestep=timestep)

        setter_ast = create_kernel(setter, config=config)
        setter_ast.function_name = 'kernel_initialise'
        node = KernelCallNode(setter_ast)
        family = KernelFamily(node, class_name, temporary_fields=temporary_fields, field_swaps=field_swaps)

    return family


def get_getter_family(class_name, lb_method, pdfs, streaming_pattern, macroscopic_fields, config: CreateKernelConfig):
    density = macroscopic_fields.get('density', None)
    velocity = macroscopic_fields.get('velocity', None)

    if density is None and velocity is None:
        return None

    default_dtype = config.data_type.default_factory()

    get_timestep = {"field_name": pdfs.name, "function": "getTimestep"}
    temporary_fields = ()
    field_swaps = ()

    if is_inplace(streaming_pattern):
        nodes = list()
        for timestep in [Timestep.EVEN, Timestep.ODD]:
            timestep_suffix = str(timestep)
            getter = macroscopic_values_getter(lb_method,
                                               density=density, velocity=velocity, pdfs=pdfs,
                                               streaming_pattern=streaming_pattern, previous_timestep=timestep)

            if default_dtype != pdfs.dtype:
                getter = add_subexpressions_for_field_reads(getter, data_type=default_dtype)

            getter_ast = create_kernel(getter, config=config)
            getter_ast.function_name = 'kernel_getter' + timestep_suffix
            nodes.append(KernelCallNode(getter_ast))
        tree = EvenIntegerCondition('timestep', nodes[0], nodes[1], parameter_dtype=np.uint8)
        family = KernelFamily(tree, class_name, field_timestep=get_timestep)
    else:
        timestep = Timestep.BOTH
        getter = macroscopic_values_getter(lb_method,
                                           density=density, velocity=velocity, pdfs=pdfs,
                                           streaming_pattern=streaming_pattern, previous_timestep=timestep)

        getter_ast = create_kernel(getter, config=config)
        getter_ast.function_name = 'kernel_getter'
        node = KernelCallNode(getter_ast)
        family = KernelFamily(node, class_name, temporary_fields=temporary_fields, field_swaps=field_swaps)

    return family<|MERGE_RESOLUTION|>--- conflicted
+++ resolved
@@ -34,19 +34,10 @@
     config = config_from_context(ctx, target=target, data_type=data_type,
                                  cpu_openmp=cpu_openmp, cpu_vectorize_info=cpu_vectorize_info, **create_kernel_params)
 
-<<<<<<< HEAD
-    config_unoptimized = config
-    config_unoptimized = replace(config_unoptimized, cpu_vectorize_info=None)
-    config_unoptimized = replace(config_unoptimized, cpu_prepend_optimizations=[])
-    config_unoptimized = replace(config_unoptimized, cpu_blocking=None)
-
-# usually a numpy layout is chosen by default i.e. xyzf - which is bad for waLBerla where at least the spatial
-=======
     streaming_pattern = lbm_config.streaming_pattern
     field_layout = lbm_optimisation.field_layout
 
     # usually a numpy layout is chosen by default i.e. xyzf - which is bad for waLBerla where at least the spatial
->>>>>>> afd3021d
     # coordinates should be ordered in reverse direction i.e. zyx
     lb_method = collision_rule.method
 
@@ -82,11 +73,8 @@
     function_generators.append(generator('stream', family("stream")))
     function_generators.append(generator('streamOnlyNoAdvancement', family("streamOnlyNoAdvancement")))
 
-<<<<<<< HEAD
-=======
     config_unoptimized = replace(config, cpu_vectorize_info=None, cpu_prepend_optimizations=[], cpu_blocking=None)
 
->>>>>>> afd3021d
     setter_family = get_setter_family(class_name, lb_method, src_field, streaming_pattern, macroscopic_fields,
                                       config_unoptimized)
     setter_generator = kernel_family_function_generator('initialise', setter_family,
