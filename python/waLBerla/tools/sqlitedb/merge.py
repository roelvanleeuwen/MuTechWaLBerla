--- conflicted
+++ resolved
@@ -120,12 +120,8 @@
     parser.add_argument('output_file', type=Path)
     parser.add_argument('input_folder', type=Path)
     parser.add_argument('-r', '--recursive', action='store_true', help='Take all subfolders into account.')
-<<<<<<< HEAD
-    parser.add_argument('-f', '--filter', default='.*', dest='regex', help='Only files matching this regex are accepted.')
-=======
     parser.add_argument('-f', '--filter', default='.*', dest='regex',
                         help='Only files matching this regex are accepted.')
->>>>>>> 8c012908
     args = parser.parse_args()
 
     regex = re.compile(args.regex)
