import jinja2
import sympy as sp
# import re

from pystencils.backends.cbackend import generate_c
from pystencils.data_types import TypedSymbol, get_base_type
from pystencils.field import FieldType
from pystencils.sympyextensions import prod

temporary_fieldMemberTemplate = """
private: std::set< {type} *, field::SwapableCompare< {type} * > > cache_{original_field_name}_;"""

temporary_fieldTemplate = """
{{
    // Getting temporary field {tmp_field_name}
    auto it = cache_{original_field_name}_.find( {original_field_name} );
    if( it != cache_{original_field_name}_.end() )
    {{
        {tmp_field_name} = *it;
    }}
    else
    {{
        {tmp_field_name} = {original_field_name}->cloneUninitialized();
        cache_{original_field_name}_.insert({tmp_field_name});
    }}
}}
"""

temporary_constructor = """
~{class_name}() {{  {contents} }}
"""

delete_loop = """
    for(auto p: cache_{original_field_name}_) {{
        delete p;
    }}
"""


def make_field_type(dtype, f_size, is_gpu):
    if is_gpu:
        return "cuda::GPUField<%s>" % (dtype,)
    else:
        return "field::GhostLayerField<%s, %d>" % (dtype, f_size)


def get_field_fsize(field):
    """Determines the size of the index coordinate. Since walberla fields only support one index dimension,
    pystencils fields with multiple index dimensions are linearized to a single index dimension.
    """
    assert field.has_fixed_index_shape, \
        "All Fields have to be created with fixed index coordinate shape using index_shape=(q,) " + str(field.name)

    if field.index_dimensions == 0:
        return 1
    else:
        return prod(field.index_shape)


def get_field_stride(param):
    field = param.fields[0]
    type_str = get_base_type(param.symbol.dtype).base_name
    stride_names = ['xStride()', 'yStride()', 'zStride()', 'fStride()']
    stride_names = ["%s(%s->%s)" % (type_str, param.field_name, e) for e in stride_names]
    strides = stride_names[:field.spatial_dimensions]
    if field.index_dimensions > 0:
        additional_strides = [1]
        for shape in reversed(field.index_shape[1:]):
            additional_strides.append(additional_strides[-1] * shape)
        assert len(additional_strides) == field.index_dimensions
        f_stride_name = stride_names[-1]
        strides.extend(["%s(%d * %s)" % (type_str, e, f_stride_name) for e in reversed(additional_strides)])
    return strides[param.symbol.coordinate]


def generate_declaration(kernel_info, target='cpu'):
    """Generates the declaration of the kernel function"""
    ast = kernel_info.ast
    result = generate_c(ast, signature_only=True, dialect='cuda' if target == 'gpu' else 'c') + ";"
    result = "namespace internal_%s {\n%s\n}" % (ast.function_name, result,)
    return result


def generate_definition(kernel_info, target='cpu'):
    """Generates the definition (i.e. implementation) of the kernel function"""
    ast = kernel_info.ast
    result = generate_c(ast, dialect='cuda' if target == 'gpu' else 'c')
    result = "namespace internal_%s {\nstatic %s\n}" % (ast.function_name, result)
    return result


def generate_declarations(kernel_family, target='cpu'):
    declarations = []
    for ast in kernel_family.all_asts:
        code = generate_c(ast, signature_only=True, dialect='cuda' if target == 'gpu' else 'c') + ";"
        code = "namespace internal_%s {\n%s\n}\n" % (ast.function_name, code,)
        declarations.append(code)
    return "\n".join(declarations)


def generate_definitions(kernel_family, target='cpu'):
    definitions = []
    for ast in kernel_family.all_asts:
        code = generate_c(ast, dialect='cuda' if target == 'gpu' else 'c')
        code = "namespace internal_%s {\nstatic %s\n}\n" % (ast.function_name, code)
        definitions.append(code)
    return "\n".join(definitions)


def field_extraction_code(field, is_temporary, declaration_only=False,
                          no_declaration=False, is_gpu=False, update_member=False):
    """Returns code string for getting a field pointer.

    This can happen in two ways: either the field is extracted from a walberla block, or a temporary field to swap is
    created.

    Args:
        field: the field for which the code should be created
        is_temporary: new_filtered field from block (False) or create a temporary copy of an existing field (True)
        declaration_only: only create declaration instead of the full code
        no_declaration: create the extraction code, and assume that declarations are elsewhere
        is_gpu: if the field is a GhostLayerField or a GpuField
        update_member: specify if function is used inside a constructor; add _ to members
    """

# Determine size of f coordinate which is a template parameter
    f_size = get_field_fsize(field)
    field_name = field.name
    dtype = get_base_type(field.dtype)
    field_type = make_field_type(dtype, f_size, is_gpu)

    if not is_temporary:
        dtype = get_base_type(field.dtype)
        field_type = make_field_type(dtype, f_size, is_gpu)
        if declaration_only:
            return "%s * %s_;" % (field_type, field_name)
        else:
            prefix = "" if no_declaration else "auto "
            if update_member:
                return "%s%s_ = block->getData< %s >(%sID);" % (prefix, field_name, field_type, field_name)
            else:
                return "%s%s = block->getData< %s >(%sID);" % (prefix, field_name, field_type, field_name)
    else:
        assert field_name.endswith('_tmp')
        original_field_name = field_name[:-len('_tmp')]
        if declaration_only:
            return "%s * %s_;" % (field_type, field_name)
        else:
            declaration = "{type} * {tmp_field_name};".format(type=field_type, tmp_field_name=field_name)
            tmp_field_str = temporary_fieldTemplate.format(original_field_name=original_field_name,
                                                           tmp_field_name=field_name, type=field_type)
            return tmp_field_str if no_declaration else declaration + tmp_field_str


@jinja2.contextfilter
def generate_block_data_to_field_extraction(ctx, kernel_info, parameters_to_ignore=(), parameters=None,
                                            declarations_only=False, no_declarations=False, update_member=False):
    """Generates code that extracts all required fields of a kernel from a walberla block storage."""
    if parameters is not None:
        assert parameters_to_ignore == ()
        field_parameters = []
        for param in kernel_info.parameters:
            if param.is_field_pointer and param.field_name in parameters:
                field_parameters.append(param.fields[0])
    else:
        field_parameters = []
        for param in kernel_info.parameters:
            if param.is_field_pointer and param.field_name not in parameters_to_ignore:
                field_parameters.append(param.fields[0])

    normal_fields = {f for f in field_parameters if f.name not in kernel_info.temporary_fields}
    temporary_fields = {f for f in field_parameters if f.name in kernel_info.temporary_fields}

    args = {
        'declaration_only': declarations_only,
        'no_declaration': no_declarations,
        'is_gpu': ctx['target'] == 'gpu',
    }
    result = "\n".join(
        field_extraction_code(field=field, is_temporary=False, update_member=update_member, **args) for field in
        normal_fields) + "\n"
    result += "\n".join(
        field_extraction_code(field=field, is_temporary=True, update_member=update_member, **args) for field in
        temporary_fields)
    return result


def generate_refs_for_kernel_parameters(kernel_info, prefix, parameters_to_ignore=(), ignore_fields=False):
    symbols = {p.field_name for p in kernel_info.parameters if p.is_field_pointer and not ignore_fields}
    symbols.update(p.symbol.name for p in kernel_info.parameters if not p.is_field_parameter)
    symbols.difference_update(parameters_to_ignore)
    return "\n".join("auto & %s = %s%s_;" % (s, prefix, s) for s in symbols)


@jinja2.contextfilter
def generate_call(ctx, kernel, ghost_layers_to_include=0, cell_interval=None, stream='0',
                  spatial_shape_symbols=()):
    """Generates the function call to a pystencils kernel

    Args:
        kernel_info:
        ghost_layers_to_include: if left to 0, only the inner part of the ghost layer field is looped over
                                 a CHECK is inserted that the field has as many ghost layers as the pystencils AST
                                 needs. This parameter specifies how many ghost layers the kernel should view as
                                 "inner area". The ghost layer field has to have the required number of ghost layers
                                 remaining. Parameter has to be left to default if cell_interval is given.
        cell_interval: Defines the name (string) of a walberla CellInterval object in scope,
                       that defines the inner region for the kernel to loop over. Parameter has to be left to default
                       if ghost_layers_to_include is specified.
        stream: optional name of cuda stream variable
        spatial_shape_symbols: relevant only for gpu kernels - to determine CUDA block and grid sizes the iteration
                               region (i.e. field shape) has to be known. This can normally be inferred by the kernel
                               parameters - however in special cases like boundary conditions a manual specification
                               may be necessary.
    """
    assert isinstance(ghost_layers_to_include, str) or ghost_layers_to_include >= 0
    ast_params = kernel.parameters

    ghost_layers_to_include = sp.sympify(ghost_layers_to_include)
    if kernel.ghost_layers is None:
        required_ghost_layers = 0
    else:
        # ghost layer info is ((x_gl_front, x_gl_end), (y_gl_front, y_gl_end).. )
        required_ghost_layers = max(max(kernel.ghost_layers))

    kernel_call_lines = []

    def get_start_coordinates(field_object):
        if cell_interval is None:
            return [-ghost_layers_to_include - required_ghost_layers] * field_object.spatial_dimensions
        else:
            assert ghost_layers_to_include == 0
            return [sp.Symbol("{ci}.{coord}Min()".format(coord=coord_name, ci=cell_interval)) - required_ghost_layers
                    for coord_name in ('x', 'y', 'z')]

    def get_end_coordinates(field_object):
        if cell_interval is None:
            shape_names = ['xSize()', 'ySize()', 'zSize()'][:field_object.spatial_dimensions]
            offset = 2 * ghost_layers_to_include + 2 * required_ghost_layers
            return ["cell_idx_c(%s->%s) + %s" % (field_object.name, e, offset) for e in shape_names]
        else:
            assert ghost_layers_to_include == 0
            return ["cell_idx_c({ci}.{coord}Size()) + {gl}".format(coord=coord_name, ci=cell_interval,
                                                                   gl=2 * required_ghost_layers)
                    for coord_name in ('x', 'y', 'z')]

    for param in ast_params:
        if param.is_field_parameter and FieldType.is_indexed(param.fields[0]):
            continue

        if param.is_field_pointer:
            field = param.fields[0]
            if field.field_type == FieldType.BUFFER:
                kernel_call_lines.append(f"{param.symbol.dtype} {param.symbol.name} = {param.field_name};")
            else:
                coordinates = get_start_coordinates(field)
                actual_gls = f"int_c({param.field_name}->nrOfGhostLayers())"
                coord_set = set(coordinates)
                coord_set = sorted(coord_set, key=lambda e: str(e))
                for c in coord_set:
                    kernel_call_lines.append(f"WALBERLA_ASSERT_GREATER_EQUAL({c}, -{actual_gls});")
                while len(coordinates) < 4:
                    coordinates.append(0)
                coordinates = tuple(coordinates)
<<<<<<< HEAD
                kernel_call_lines.append("%s %s = %s->dataAt(%s, %s, %s, %s);" %
                                         ((param.symbol.dtype, param.symbol.name, param.field_name) + coordinates))
                if kernel.assumed_inner_stride_one and field.index_dimensions > 0:
                    kernel_call_lines.append("WALBERLA_ASSERT_EQUAL(%s->layout(), field::fzyx);" % (param.field_name,))
=======
                kernel_call_lines.append(f"{param.symbol.dtype} {param.symbol.name} = {param.field_name}->dataAt"
                                         f"({coordinates[0]}, {coordinates[1]}, {coordinates[2]}, {coordinates[3]});")
                if ast.assumed_inner_stride_one and field.index_dimensions > 0:
                    kernel_call_lines.append(f"WALBERLA_ASSERT_EQUAL({param.field_name}->layout(), field::fzyx);")
                if ast.instruction_set and ast.assumed_inner_stride_one:
                    if ast.nontemporal and ast.openmp and 'cachelineZero' in ast.instruction_set:
                        kernel_call_lines.append(f"WALBERLA_ASSERT_EQUAL((uintptr_t) {field.name}->dataAt(0, 0, 0, 0) %"
                                                 f"{ast.instruction_set['cachelineSize']}, 0);")
                    else:
                        kernel_call_lines.append(f"WALBERLA_ASSERT_EQUAL((uintptr_t) {field.name}->dataAt(0, 0, 0, 0) %"
                                                 f"{ast.instruction_set['bytes']}, 0);")
>>>>>>> d884044c
        elif param.is_field_stride:
            casted_stride = get_field_stride(param)
            type_str = param.symbol.dtype.base_name
            kernel_call_lines.append(f"const {type_str} {param.symbol.name} = {casted_stride};")
        elif param.is_field_shape:
            coord = param.symbol.coordinate
            field = param.fields[0]
            type_str = param.symbol.dtype.base_name
            shape = f"{type_str}({get_end_coordinates(field)[coord]})"
            assert coord < 3
<<<<<<< HEAD
            max_value = "%s->%sSizeWithGhostLayer()" % (field.name, ('x', 'y', 'z')[coord])
            kernel_call_lines.append("WALBERLA_ASSERT_GREATER_EQUAL(%s, %s);" % (max_value, shape))
            kernel_call_lines.append("const %s %s = %s;" % (type_str, param.symbol.name, shape))
            if kernel.assumed_inner_stride_one and field.index_dimensions > 0:
                kernel_call_lines.append("WALBERLA_ASSERT_EQUAL(%s->layout(), field::fzyx);" % (field.name,))
=======
            max_value = f"{field.name}->{('x', 'y', 'z')[coord]}SizeWithGhostLayer()"
            kernel_call_lines.append(f"WALBERLA_ASSERT_GREATER_EQUAL({max_value}, {shape});")
            kernel_call_lines.append(f"const {type_str} {param.symbol.name} = {shape};")
            if ast.assumed_inner_stride_one and field.index_dimensions > 0:
                kernel_call_lines.append(f"WALBERLA_ASSERT_EQUAL({field.name}->layout(), field::fzyx);")
            if ast.instruction_set and ast.assumed_inner_stride_one:
                if ast.nontemporal and ast.openmp and 'cachelineZero' in ast.instruction_set:
                    kernel_call_lines.append(f"WALBERLA_ASSERT_EQUAL((uintptr_t) {field.name}->dataAt(0, 0, 0, 0) %"
                                             f"{ast.instruction_set['cachelineSize']}, 0);")
                else:
                    kernel_call_lines.append(f"WALBERLA_ASSERT_EQUAL((uintptr_t) {field.name}->dataAt(0, 0, 0, 0) %"
                                             f"{ast.instruction_set['bytes']}, 0);")
>>>>>>> d884044c

    kernel_call_lines.append(kernel.generate_kernel_invocation_code(stream=stream,
                                                                    spatial_shape_symbols=spatial_shape_symbols))

    return "\n".join(kernel_call_lines)


def generate_swaps(kernel_info):
    """Generates code to swap main fields with temporary fields"""
    swaps = ""
    for src, dst in kernel_info.field_swaps:
        swaps += "%s->swapDataPointers(%s);\n" % (src, dst)
    return swaps


def generate_constructor_initializer_list(kernel_info, parameters_to_ignore=None):
    if parameters_to_ignore is None:
        parameters_to_ignore = []

    parameters_to_ignore += kernel_info.temporary_fields

    parameter_initializer_list = []
    for param in kernel_info.parameters:
        if param.is_field_pointer and param.field_name not in parameters_to_ignore:
            parameter_initializer_list.append("%sID(%sID_)" % (param.field_name, param.field_name))
        elif not param.is_field_parameter and param.symbol.name not in parameters_to_ignore:
            parameter_initializer_list.append("%s_(%s)" % (param.symbol.name, param.symbol.name))
    return ", ".join(parameter_initializer_list)


def generate_constructor_parameters(kernel_info, parameters_to_ignore=None):
    if parameters_to_ignore is None:
        parameters_to_ignore = []

    varying_parameters = []
    if hasattr(kernel_info, 'varying_parameters'):
        varying_parameters = kernel_info.varying_parameters
    varying_parameter_names = tuple(e[1] for e in varying_parameters)
    parameters_to_ignore += kernel_info.temporary_fields + varying_parameter_names

    parameter_list = []
    for param in kernel_info.parameters:
        if param.is_field_pointer and param.field_name not in parameters_to_ignore:
            parameter_list.append("BlockDataID %sID_" % (param.field_name, ))
        elif not param.is_field_parameter and param.symbol.name not in parameters_to_ignore:
            parameter_list.append("%s %s" % (param.symbol.dtype, param.symbol.name,))
    varying_parameters = ["%s %s" % e for e in varying_parameters]
    return ", ".join(parameter_list + varying_parameters)


def generate_constructor_call_arguments(kernel_info, parameters_to_ignore=None):
    if parameters_to_ignore is None:
        parameters_to_ignore = []

    varying_parameters = []
    if hasattr(kernel_info, 'varying_parameters'):
        varying_parameters = kernel_info.varying_parameters
    varying_parameter_names = tuple(e[1] for e in varying_parameters)
    parameters_to_ignore += kernel_info.temporary_fields + varying_parameter_names

    parameter_list = []
    for param in kernel_info.parameters:
        if param.is_field_pointer and param.field_name not in parameters_to_ignore:
            parameter_list.append("%sID" % (param.field_name, ))
        elif not param.is_field_parameter and param.symbol.name not in parameters_to_ignore:
            parameter_list.append(f'{param.symbol.name}_')
    varying_parameters = ["%s_" % e for e in varying_parameter_names]
    return ", ".join(parameter_list + varying_parameters)


@jinja2.contextfilter
def generate_members(ctx, kernel_info, parameters_to_ignore=(), only_fields=False):
    fields = {f.name: f for f in kernel_info.fields_accessed}

    params_to_skip = tuple(parameters_to_ignore) + tuple(kernel_info.temporary_fields)
    params_to_skip += tuple(e[1] for e in kernel_info.varying_parameters)
    is_gpu = ctx['target'] == 'gpu'

    result = []
    for param in kernel_info.parameters:
        if only_fields and not param.is_field_parameter:
            continue
        if param.is_field_pointer and param.field_name not in params_to_skip:
            result.append("BlockDataID %sID;" % (param.field_name, ))
        elif not param.is_field_parameter and param.symbol.name not in params_to_skip:
            result.append("%s %s_;" % (param.symbol.dtype, param.symbol.name,))

    for field_name in kernel_info.temporary_fields:
        f = fields[field_name]
        if field_name in parameters_to_ignore:
            continue
        assert field_name.endswith('_tmp')
        original_field_name = field_name[:-len('_tmp')]
        f_size = get_field_fsize(f)
        field_type = make_field_type(get_base_type(f.dtype), f_size, is_gpu)
        result.append(temporary_fieldMemberTemplate.format(type=field_type, original_field_name=original_field_name))

    if hasattr(kernel_info, 'varying_parameters'):
        result.extend(["%s %s_;" % e for e in kernel_info.varying_parameters])

    return "\n".join(result)


def generate_destructor(kernel_info, class_name):
    if not kernel_info.temporary_fields:
        return ""
    else:
        contents = ""
        for field_name in kernel_info.temporary_fields:
            contents += delete_loop.format(original_field_name=field_name[:-len('_tmp')])
        return temporary_constructor.format(contents=contents, class_name=class_name)


@jinja2.contextfilter
def nested_class_method_definition_prefix(ctx, nested_class_name):
    outer_class = ctx['class_name']
    if len(nested_class_name) == 0:
        return outer_class
    else:
        return outer_class + '::' + nested_class_name


def generate_list_of_expressions(expressions, prepend=''):
    if len(expressions) == 0:
        return ''
    return prepend + ", ".join(expressions)


def type_identifier_list(nested_arg_list):
    """
    Filters a nested list of strings and TypedSymbols and returns a comma-separated string.
    Strings are passed through as they are, but TypedSymbols are formatted as C-style
    'type identifier' strings, e.g. 'uint32_t ghost_layers'.
    """
    result = []

    def recursive_flatten(list):
        for s in list:
            if isinstance(s, str):
                result.append(s)
            elif isinstance(s, TypedSymbol):
                result.append(f"{s.dtype} {s.name}")
            else:
                recursive_flatten(s)

    recursive_flatten(nested_arg_list)
    return ", ".join(result)


def identifier_list(nested_arg_list):
    """
    Filters a nested list of strings and TypedSymbols and returns a comma-separated string.
    Strings are passed through as they are, but TypedSymbols are replaced by their name.
    """
    result = []

    def recursive_flatten(list):
        for s in list:
            if isinstance(s, str):
                result.append(s)
            elif isinstance(s, TypedSymbol):
                result.append(s.name)
            else:
                recursive_flatten(s)

    recursive_flatten(nested_arg_list)
    return ", ".join(result)


def add_pystencils_filters_to_jinja_env(jinja_env):
    jinja_env.filters['generate_definition'] = generate_definition
    jinja_env.filters['generate_declaration'] = generate_declaration
    jinja_env.filters['generate_definitions'] = generate_definitions
    jinja_env.filters['generate_declarations'] = generate_declarations
    jinja_env.filters['generate_members'] = generate_members
    jinja_env.filters['generate_constructor_parameters'] = generate_constructor_parameters
    jinja_env.filters['generate_constructor_initializer_list'] = generate_constructor_initializer_list
    jinja_env.filters['generate_constructor_call_arguments'] = generate_constructor_call_arguments
    jinja_env.filters['generate_call'] = generate_call
    jinja_env.filters['generate_block_data_to_field_extraction'] = generate_block_data_to_field_extraction
    jinja_env.filters['generate_swaps'] = generate_swaps
    jinja_env.filters['generate_refs_for_kernel_parameters'] = generate_refs_for_kernel_parameters
    jinja_env.filters['generate_destructor'] = generate_destructor
    jinja_env.filters['nested_class_method_definition_prefix'] = nested_class_method_definition_prefix
    jinja_env.filters['type_identifier_list'] = type_identifier_list
    jinja_env.filters['identifier_list'] = identifier_list
    jinja_env.filters['list_of_expressions'] = generate_list_of_expressions<|MERGE_RESOLUTION|>--- conflicted
+++ resolved
@@ -215,13 +215,22 @@
     """
     assert isinstance(ghost_layers_to_include, str) or ghost_layers_to_include >= 0
     ast_params = kernel.parameters
+    vec_info = ctx.get('cpu_vectorize_info', None)
+    instruction_set = kernel.get_ast_attr('instruction_set')
+    if vec_info:
+        assume_inner_stride_one = vec_info['assume_inner_stride_one']
+        nontemporal = vec_info['nontemporal']
+    else:
+        assume_inner_stride_one = nontemporal = False
+    cpu_openmp = ctx.get('cpu_openmp', False)
+    kernel_ghost_layers = kernel.get_ast_attr('ghost_layers')
 
     ghost_layers_to_include = sp.sympify(ghost_layers_to_include)
-    if kernel.ghost_layers is None:
+    if kernel_ghost_layers is None:
         required_ghost_layers = 0
     else:
         # ghost layer info is ((x_gl_front, x_gl_end), (y_gl_front, y_gl_end).. )
-        required_ghost_layers = max(max(kernel.ghost_layers))
+        required_ghost_layers = max(max(kernel_ghost_layers))
 
     kernel_call_lines = []
 
@@ -262,24 +271,17 @@
                 while len(coordinates) < 4:
                     coordinates.append(0)
                 coordinates = tuple(coordinates)
-<<<<<<< HEAD
-                kernel_call_lines.append("%s %s = %s->dataAt(%s, %s, %s, %s);" %
-                                         ((param.symbol.dtype, param.symbol.name, param.field_name) + coordinates))
-                if kernel.assumed_inner_stride_one and field.index_dimensions > 0:
-                    kernel_call_lines.append("WALBERLA_ASSERT_EQUAL(%s->layout(), field::fzyx);" % (param.field_name,))
-=======
                 kernel_call_lines.append(f"{param.symbol.dtype} {param.symbol.name} = {param.field_name}->dataAt"
                                          f"({coordinates[0]}, {coordinates[1]}, {coordinates[2]}, {coordinates[3]});")
-                if ast.assumed_inner_stride_one and field.index_dimensions > 0:
+                if assume_inner_stride_one and field.index_dimensions > 0:
                     kernel_call_lines.append(f"WALBERLA_ASSERT_EQUAL({param.field_name}->layout(), field::fzyx);")
-                if ast.instruction_set and ast.assumed_inner_stride_one:
-                    if ast.nontemporal and ast.openmp and 'cachelineZero' in ast.instruction_set:
+                if instruction_set and assume_inner_stride_one:
+                    if nontemporal and cpu_openmp and 'cachelineZero' in instruction_set:
                         kernel_call_lines.append(f"WALBERLA_ASSERT_EQUAL((uintptr_t) {field.name}->dataAt(0, 0, 0, 0) %"
-                                                 f"{ast.instruction_set['cachelineSize']}, 0);")
+                                                 f"{instruction_set['cachelineSize']}, 0);")
                     else:
                         kernel_call_lines.append(f"WALBERLA_ASSERT_EQUAL((uintptr_t) {field.name}->dataAt(0, 0, 0, 0) %"
-                                                 f"{ast.instruction_set['bytes']}, 0);")
->>>>>>> d884044c
+                                                 f"{instruction_set['bytes']}, 0);")
         elif param.is_field_stride:
             casted_stride = get_field_stride(param)
             type_str = param.symbol.dtype.base_name
@@ -290,26 +292,18 @@
             type_str = param.symbol.dtype.base_name
             shape = f"{type_str}({get_end_coordinates(field)[coord]})"
             assert coord < 3
-<<<<<<< HEAD
-            max_value = "%s->%sSizeWithGhostLayer()" % (field.name, ('x', 'y', 'z')[coord])
-            kernel_call_lines.append("WALBERLA_ASSERT_GREATER_EQUAL(%s, %s);" % (max_value, shape))
-            kernel_call_lines.append("const %s %s = %s;" % (type_str, param.symbol.name, shape))
-            if kernel.assumed_inner_stride_one and field.index_dimensions > 0:
-                kernel_call_lines.append("WALBERLA_ASSERT_EQUAL(%s->layout(), field::fzyx);" % (field.name,))
-=======
             max_value = f"{field.name}->{('x', 'y', 'z')[coord]}SizeWithGhostLayer()"
             kernel_call_lines.append(f"WALBERLA_ASSERT_GREATER_EQUAL({max_value}, {shape});")
             kernel_call_lines.append(f"const {type_str} {param.symbol.name} = {shape};")
-            if ast.assumed_inner_stride_one and field.index_dimensions > 0:
+            if assume_inner_stride_one and field.index_dimensions > 0:
                 kernel_call_lines.append(f"WALBERLA_ASSERT_EQUAL({field.name}->layout(), field::fzyx);")
-            if ast.instruction_set and ast.assumed_inner_stride_one:
-                if ast.nontemporal and ast.openmp and 'cachelineZero' in ast.instruction_set:
+            if instruction_set and assume_inner_stride_one:
+                if nontemporal and cpu_openmp and 'cachelineZero' in instruction_set:
                     kernel_call_lines.append(f"WALBERLA_ASSERT_EQUAL((uintptr_t) {field.name}->dataAt(0, 0, 0, 0) %"
-                                             f"{ast.instruction_set['cachelineSize']}, 0);")
+                                             f"{instruction_set['cachelineSize']}, 0);")
                 else:
                     kernel_call_lines.append(f"WALBERLA_ASSERT_EQUAL((uintptr_t) {field.name}->dataAt(0, 0, 0, 0) %"
-                                             f"{ast.instruction_set['bytes']}, 0);")
->>>>>>> d884044c
+                                             f"{instruction_set['bytes']}, 0);")
 
     kernel_call_lines.append(kernel.generate_kernel_invocation_code(stream=stream,
                                                                     spatial_shape_symbols=spatial_shape_symbols))
