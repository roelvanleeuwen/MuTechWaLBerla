--- conflicted
+++ resolved
@@ -19,7 +19,7 @@
 
 .build_template:
    script:
-      - pip install -I cmake==3.18
+      - pip install -I cmake==3.16.3
       - export NUM_CORES=$(nproc --all)
       - export MAX_BUILD_CORES=$(( $(awk '( $1 == "MemTotal:" ) { print $2 }' /proc/meminfo) / ( 4 * 1024 * 1024  ) ))
       - "[[ $MAX_BUILD_CORES -lt $NUM_CORES ]] && export NUM_BUILD_CORES=$MAX_BUILD_CORES || export NUM_BUILD_CORES=$NUM_CORES"
@@ -34,7 +34,6 @@
       - cd $CI_PROJECT_DIR/build
       - if command -v ompi_info && dpkg --compare-versions `ompi_info | head -2 | tail -1 | sed 's/[^0-9.]*\([0-9.]*\).*/\1/'` ge 1.10; then export MPIEXEC_PREFLAGS="--allow-run-as-root" ; fi
       - cmake ..
-        -DCMAKE_CUDA_ARCHITECTURES=$CMAKE_CUDA_ARCHITECTURES
         -DCMAKE_CXX_FLAGS=$CMAKE_CXX_FLAGS
         -DWALBERLA_BUFFER_DEBUG=$WALBERLA_BUFFER_DEBUG
         -DWALBERLA_BUILD_TESTS=ON
@@ -589,7 +588,6 @@
       WALBERLA_BUILD_WITH_PARMETIS: "OFF"
       WALBERLA_BUILD_WITH_CODEGEN: "ON"
       WALBERLA_BUILD_WITH_PYTHON: "ON"
-      CMAKE_CUDA_ARCHITECTURES: "60"
    only:
       variables:
          - $ENABLE_NIGHTLY_BUILDS
@@ -612,7 +610,6 @@
       WALBERLA_BUILD_WITH_OPENMP: "OFF"
       WALBERLA_BUILD_WITH_CODEGEN: "ON"
       WALBERLA_BUILD_WITH_PYTHON: "ON"
-      CMAKE_CUDA_ARCHITECTURES: "60"
    only:
       variables:
          - $ENABLE_NIGHTLY_BUILDS
@@ -634,7 +631,6 @@
       WALBERLA_BUILD_WITH_CUDA: "ON"
       WALBERLA_BUILD_WITH_CODEGEN: "ON"
       WALBERLA_BUILD_WITH_PYTHON: "ON"
-      CMAKE_CUDA_ARCHITECTURES: "60"
    only:
       variables:
          - $ENABLE_NIGHTLY_BUILDS
@@ -660,7 +656,6 @@
       CMAKE_BUILD_TYPE: "DebugOptimized"
       WALBERLA_BUILD_WITH_CODEGEN: "ON"
       WALBERLA_BUILD_WITH_PYTHON: "ON"
-      CMAKE_CUDA_ARCHITECTURES: "60"
    only:
       variables:
          - $ENABLE_NIGHTLY_BUILDS
@@ -684,7 +679,6 @@
       WALBERLA_BUILD_WITH_OPENMP: "OFF"
       WALBERLA_BUILD_WITH_CODEGEN: "ON"
       WALBERLA_BUILD_WITH_PYTHON: "ON"
-      CMAKE_CUDA_ARCHITECTURES: "60"
    only:
       variables:
          - $ENABLE_NIGHTLY_BUILDS
@@ -707,7 +701,6 @@
       CMAKE_BUILD_TYPE: "DebugOptimized"
       WALBERLA_BUILD_WITH_CODEGEN: "ON"
       WALBERLA_BUILD_WITH_PYTHON: "ON"
-      CMAKE_CUDA_ARCHITECTURES: "60"
    only:
       variables:
          - $ENABLE_NIGHTLY_BUILDS
@@ -733,7 +726,6 @@
       WALBERLA_BUILD_WITH_METIS: "OFF"
       WALBERLA_BUILD_WITH_CODEGEN: "ON"
       WALBERLA_BUILD_WITH_PYTHON: "ON"
-      CMAKE_CUDA_ARCHITECTURES: "60"
    only:
       variables:
          - $ENABLE_NIGHTLY_BUILDS
@@ -758,7 +750,6 @@
       WALBERLA_BUILD_WITH_PARMETIS: "OFF"
       WALBERLA_BUILD_WITH_CODEGEN: "ON"
       WALBERLA_BUILD_WITH_PYTHON: "ON"
-      CMAKE_CUDA_ARCHITECTURES: "60"
    only:
       variables:
          - $ENABLE_NIGHTLY_BUILDS
@@ -781,7 +772,6 @@
       WALBERLA_BUILD_WITH_OPENMP: "OFF"
       WALBERLA_BUILD_WITH_CODEGEN: "ON"
       WALBERLA_BUILD_WITH_PYTHON: "ON"
-      CMAKE_CUDA_ARCHITECTURES: "60"
    only:
       variables:
          - $ENABLE_NIGHTLY_BUILDS
@@ -803,7 +793,6 @@
       WALBERLA_BUILD_WITH_CUDA: "ON"
       WALBERLA_BUILD_WITH_CODEGEN: "ON"
       WALBERLA_BUILD_WITH_PYTHON: "ON"
-      CMAKE_CUDA_ARCHITECTURES: "60"
    only:
       variables:
          - $ENABLE_NIGHTLY_BUILDS
@@ -829,7 +818,6 @@
       CMAKE_BUILD_TYPE: "DebugOptimized"
       WALBERLA_BUILD_WITH_CODEGEN: "ON"
       WALBERLA_BUILD_WITH_PYTHON: "ON"
-      CMAKE_CUDA_ARCHITECTURES: "60"
    only:
       variables:
          - $ENABLE_NIGHTLY_BUILDS
@@ -853,7 +841,6 @@
       WALBERLA_BUILD_WITH_OPENMP: "OFF"
       WALBERLA_BUILD_WITH_CODEGEN: "ON"
       WALBERLA_BUILD_WITH_PYTHON: "ON"
-      CMAKE_CUDA_ARCHITECTURES: "60"
    only:
       variables:
          - $ENABLE_NIGHTLY_BUILDS
@@ -876,7 +863,6 @@
       CMAKE_BUILD_TYPE: "DebugOptimized"
       WALBERLA_BUILD_WITH_CODEGEN: "ON"
       WALBERLA_BUILD_WITH_PYTHON: "ON"
-      CMAKE_CUDA_ARCHITECTURES: "60"
    only:
       variables:
          - $ENABLE_NIGHTLY_BUILDS
@@ -902,7 +888,6 @@
       WALBERLA_BUILD_WITH_METIS: "OFF"
       WALBERLA_BUILD_WITH_CODEGEN: "ON"
       WALBERLA_BUILD_WITH_PYTHON: "ON"
-      CMAKE_CUDA_ARCHITECTURES: "60"
    only:
       variables:
          - $ENABLE_NIGHTLY_BUILDS
@@ -927,7 +912,6 @@
       WALBERLA_BUILD_WITH_PARMETIS: "OFF"
       WALBERLA_BUILD_WITH_CODEGEN: "ON"
       WALBERLA_BUILD_WITH_PYTHON: "ON"
-      CMAKE_CUDA_ARCHITECTURES: "60"
    only:
       variables:
          - $ENABLE_NIGHTLY_BUILDS
@@ -950,7 +934,6 @@
       WALBERLA_BUILD_WITH_OPENMP: "OFF"
       WALBERLA_BUILD_WITH_CODEGEN: "ON"
       WALBERLA_BUILD_WITH_PYTHON: "ON"
-      CMAKE_CUDA_ARCHITECTURES: "60"
    only:
       variables:
          - $ENABLE_NIGHTLY_BUILDS
@@ -972,13 +955,9 @@
       WALBERLA_BUILD_WITH_CUDA: "ON"
       WALBERLA_BUILD_WITH_CODEGEN: "ON"
       WALBERLA_BUILD_WITH_PYTHON: "ON"
-<<<<<<< HEAD
-      CMAKE_CUDA_ARCHITECTURES: "60"
-=======
-   only:
-      variables:
-         - $ENABLE_NIGHTLY_BUILDS
->>>>>>> 0c1d4305
+   only:
+      variables:
+         - $ENABLE_NIGHTLY_BUILDS
    tags:
       - cuda11
       - docker
@@ -1001,13 +980,9 @@
       CMAKE_BUILD_TYPE: "DebugOptimized"
       WALBERLA_BUILD_WITH_CODEGEN: "ON"
       WALBERLA_BUILD_WITH_PYTHON: "ON"
-<<<<<<< HEAD
-      CMAKE_CUDA_ARCHITECTURES: "60"
-=======
-   only:
-      variables:
-         - $ENABLE_NIGHTLY_BUILDS
->>>>>>> 0c1d4305
+   only:
+      variables:
+         - $ENABLE_NIGHTLY_BUILDS
    tags:
       - cuda11
       - docker
@@ -1028,13 +1003,9 @@
       WALBERLA_BUILD_WITH_OPENMP: "OFF"
       WALBERLA_BUILD_WITH_CODEGEN: "ON"
       WALBERLA_BUILD_WITH_PYTHON: "ON"
-<<<<<<< HEAD
-      CMAKE_CUDA_ARCHITECTURES: "60"
-=======
-   only:
-      variables:
-         - $ENABLE_NIGHTLY_BUILDS
->>>>>>> 0c1d4305
+   only:
+      variables:
+         - $ENABLE_NIGHTLY_BUILDS
    tags:
       - cuda11
       - docker
@@ -1054,13 +1025,9 @@
       CMAKE_BUILD_TYPE: "DebugOptimized"
       WALBERLA_BUILD_WITH_CODEGEN: "ON"
       WALBERLA_BUILD_WITH_PYTHON: "ON"
-<<<<<<< HEAD
-      CMAKE_CUDA_ARCHITECTURES: "60"
-=======
-   only:
-      variables:
-         - $ENABLE_NIGHTLY_BUILDS
->>>>>>> 0c1d4305
+   only:
+      variables:
+         - $ENABLE_NIGHTLY_BUILDS
    tags:
       - cuda11
       - docker
@@ -1083,77 +1050,6 @@
       WALBERLA_BUILD_WITH_METIS: "OFF"
       WALBERLA_BUILD_WITH_CODEGEN: "ON"
       WALBERLA_BUILD_WITH_PYTHON: "ON"
-<<<<<<< HEAD
-      CMAKE_CUDA_ARCHITECTURES: "60"
-   tags:
-      - cuda11
-      - docker
-
-clang_6.0_serial:
-   extends: .build_template
-   image: i10git.cs.fau.de:5005/walberla/buildenvs/clang:6.0
-   variables:
-      WALBERLA_BUILD_WITH_CUDA: "ON"
-      WALBERLA_BUILD_WITH_MPI: "OFF"
-      WALBERLA_BUILD_WITH_OPENMP: "OFF"
-      WALBERLA_BUILD_WITH_PARMETIS: "OFF"
-   only:
-      variables:
-         - $ENABLE_NIGHTLY_BUILDS
-   tags:
-      - cuda
-      - docker
-
-clang_6.0_mpionly:
-   extends: .build_template
-   image: i10git.cs.fau.de:5005/walberla/buildenvs/clang:6.0
-   variables:
-      WALBERLA_BUILD_WITH_CUDA: "ON"
-      WALBERLA_BUILD_WITH_OPENMP: "OFF"
-   only:
-      variables:
-         - $ENABLE_NIGHTLY_BUILDS
-   tags:
-      - cuda
-      - docker
-
-clang_6.0_hybrid:
-   extends: .build_template
-   image: i10git.cs.fau.de:5005/walberla/buildenvs/clang:6.0
-   variables:
-      WALBERLA_BUILD_WITH_CUDA: "ON"
-   only:
-      variables:
-         - $ENABLE_NIGHTLY_BUILDS
-   tags:
-      - cuda
-      - docker
-
-clang_6.0_serial_dbg:
-   extends: .build_template
-   image: i10git.cs.fau.de:5005/walberla/buildenvs/clang:6.0
-   variables:
-      WALBERLA_BUILD_WITH_CUDA: "ON"
-      WALBERLA_BUILD_WITH_MPI: "OFF"
-      WALBERLA_BUILD_WITH_OPENMP: "OFF"
-      WALBERLA_BUILD_WITH_PARMETIS: "OFF"
-      CMAKE_BUILD_TYPE: "DebugOptimized"
-   only:
-      variables:
-         - $ENABLE_NIGHTLY_BUILDS
-   tags:
-      - cuda
-      - docker
-
-clang_6.0_mpionly_dbg:
-   extends: .build_template
-   image: i10git.cs.fau.de:5005/walberla/buildenvs/clang:6.0
-   variables:
-      WALBERLA_BUILD_WITH_CUDA: "ON"
-      CMAKE_BUILD_TYPE: "DebugOptimized"
-      WALBERLA_BUILD_WITH_OPENMP: "OFF"
-=======
->>>>>>> 0c1d4305
    only:
       variables:
          - $ENABLE_NIGHTLY_BUILDS
@@ -1458,7 +1354,6 @@
       WALBERLA_BUILD_WITH_PARMETIS: "OFF"
       WALBERLA_BUILD_WITH_CODEGEN: "ON"
       WALBERLA_BUILD_WITH_PYTHON: "ON"
-      CMAKE_CUDA_ARCHITECTURES: "60"
    only:
       variables:
          - $ENABLE_NIGHTLY_BUILDS
@@ -1481,7 +1376,6 @@
       WALBERLA_BUILD_WITH_OPENMP: "OFF"
       WALBERLA_BUILD_WITH_CODEGEN: "ON"
       WALBERLA_BUILD_WITH_PYTHON: "ON"
-      CMAKE_CUDA_ARCHITECTURES: "60"
    only:
       variables:
          - $ENABLE_NIGHTLY_BUILDS
@@ -1503,7 +1397,6 @@
       WALBERLA_BUILD_WITH_CUDA: "ON"
       WALBERLA_BUILD_WITH_CODEGEN: "ON"
       WALBERLA_BUILD_WITH_PYTHON: "ON"
-      CMAKE_CUDA_ARCHITECTURES: "60"
    only:
       variables:
          - $ENABLE_NIGHTLY_BUILDS
@@ -1529,7 +1422,6 @@
       CMAKE_BUILD_TYPE: "DebugOptimized"
       WALBERLA_BUILD_WITH_CODEGEN: "ON"
       WALBERLA_BUILD_WITH_PYTHON: "ON"
-      CMAKE_CUDA_ARCHITECTURES: "60"
    only:
       variables:
          - $ENABLE_NIGHTLY_BUILDS
@@ -1553,7 +1445,6 @@
       WALBERLA_BUILD_WITH_OPENMP: "OFF"
       WALBERLA_BUILD_WITH_CODEGEN: "ON"
       WALBERLA_BUILD_WITH_PYTHON: "ON"
-      CMAKE_CUDA_ARCHITECTURES: "60"
    only:
       variables:
          - $ENABLE_NIGHTLY_BUILDS
@@ -1576,7 +1467,6 @@
       CMAKE_BUILD_TYPE: "DebugOptimized"
       WALBERLA_BUILD_WITH_CODEGEN: "ON"
       WALBERLA_BUILD_WITH_PYTHON: "ON"
-      CMAKE_CUDA_ARCHITECTURES: "60"
    only:
       variables:
          - $ENABLE_NIGHTLY_BUILDS
@@ -1602,7 +1492,6 @@
       WALBERLA_BUILD_WITH_METIS: "OFF"
       WALBERLA_BUILD_WITH_CODEGEN: "ON"
       WALBERLA_BUILD_WITH_PYTHON: "ON"
-      CMAKE_CUDA_ARCHITECTURES: "60"
    only:
       variables:
          - $ENABLE_NIGHTLY_BUILDS
@@ -1627,7 +1516,6 @@
       WALBERLA_BUILD_WITH_PARMETIS: "OFF"
       WALBERLA_BUILD_WITH_CODEGEN: "ON"
       WALBERLA_BUILD_WITH_PYTHON: "ON"
-      CMAKE_CUDA_ARCHITECTURES: "60"
    only:
       variables:
          - $ENABLE_NIGHTLY_BUILDS
@@ -1650,7 +1538,6 @@
       WALBERLA_BUILD_WITH_OPENMP: "OFF"
       WALBERLA_BUILD_WITH_CODEGEN: "ON"
       WALBERLA_BUILD_WITH_PYTHON: "ON"
-      CMAKE_CUDA_ARCHITECTURES: "60"
    only:
       variables:
          - $ENABLE_NIGHTLY_BUILDS
@@ -1672,7 +1559,6 @@
       WALBERLA_BUILD_WITH_CUDA: "ON"
       WALBERLA_BUILD_WITH_CODEGEN: "ON"
       WALBERLA_BUILD_WITH_PYTHON: "ON"
-      CMAKE_CUDA_ARCHITECTURES: "60"
    only:
       variables:
          - $ENABLE_NIGHTLY_BUILDS
@@ -1698,7 +1584,6 @@
       CMAKE_BUILD_TYPE: "DebugOptimized"
       WALBERLA_BUILD_WITH_CODEGEN: "ON"
       WALBERLA_BUILD_WITH_PYTHON: "ON"
-      CMAKE_CUDA_ARCHITECTURES: "60"
    only:
       variables:
          - $ENABLE_NIGHTLY_BUILDS
@@ -1722,7 +1607,6 @@
       WALBERLA_BUILD_WITH_OPENMP: "OFF"
       WALBERLA_BUILD_WITH_CODEGEN: "ON"
       WALBERLA_BUILD_WITH_PYTHON: "ON"
-      CMAKE_CUDA_ARCHITECTURES: "60"
    only:
       variables:
          - $ENABLE_NIGHTLY_BUILDS
@@ -1745,7 +1629,6 @@
       CMAKE_BUILD_TYPE: "DebugOptimized"
       WALBERLA_BUILD_WITH_CODEGEN: "ON"
       WALBERLA_BUILD_WITH_PYTHON: "ON"
-      CMAKE_CUDA_ARCHITECTURES: "60"
    only:
       variables:
          - $ENABLE_NIGHTLY_BUILDS
@@ -1771,7 +1654,6 @@
       WALBERLA_BUILD_WITH_METIS: "OFF"
       WALBERLA_BUILD_WITH_CODEGEN: "ON"
       WALBERLA_BUILD_WITH_PYTHON: "ON"
-      CMAKE_CUDA_ARCHITECTURES: "60"
    only:
       variables:
          - $ENABLE_NIGHTLY_BUILDS
@@ -1796,7 +1678,6 @@
       WALBERLA_BUILD_WITH_PARMETIS: "OFF"
       WALBERLA_BUILD_WITH_CODEGEN: "ON"
       WALBERLA_BUILD_WITH_PYTHON: "ON"
-      CMAKE_CUDA_ARCHITECTURES: "60"
    only:
       variables:
          - $ENABLE_NIGHTLY_BUILDS
@@ -1819,7 +1700,6 @@
       WALBERLA_BUILD_WITH_OPENMP: "OFF"
       WALBERLA_BUILD_WITH_CODEGEN: "ON"
       WALBERLA_BUILD_WITH_PYTHON: "ON"
-      CMAKE_CUDA_ARCHITECTURES: "60"
    only:
       variables:
          - $ENABLE_NIGHTLY_BUILDS
@@ -1841,7 +1721,6 @@
       WALBERLA_BUILD_WITH_CUDA: "ON"
       WALBERLA_BUILD_WITH_CODEGEN: "ON"
       WALBERLA_BUILD_WITH_PYTHON: "ON"
-      CMAKE_CUDA_ARCHITECTURES: "60"
    tags:
       - cuda11
       - docker
@@ -1864,7 +1743,6 @@
       CMAKE_BUILD_TYPE: "DebugOptimized"
       WALBERLA_BUILD_WITH_CODEGEN: "ON"
       WALBERLA_BUILD_WITH_PYTHON: "ON"
-      CMAKE_CUDA_ARCHITECTURES: "60"
    tags:
       - cuda11
       - docker
@@ -1885,7 +1763,6 @@
       WALBERLA_BUILD_WITH_OPENMP: "OFF"
       WALBERLA_BUILD_WITH_CODEGEN: "ON"
       WALBERLA_BUILD_WITH_PYTHON: "ON"
-      CMAKE_CUDA_ARCHITECTURES: "60"
    tags:
       - cuda11
       - docker
@@ -1905,7 +1782,6 @@
       CMAKE_BUILD_TYPE: "DebugOptimized"
       WALBERLA_BUILD_WITH_CODEGEN: "ON"
       WALBERLA_BUILD_WITH_PYTHON: "ON"
-      CMAKE_CUDA_ARCHITECTURES: "60"
    tags:
       - cuda11
       - docker
@@ -1929,7 +1805,6 @@
       WALBERLA_BUILD_WITH_METIS: "OFF"
       WALBERLA_BUILD_WITH_CODEGEN: "ON"
       WALBERLA_BUILD_WITH_PYTHON: "ON"
-      CMAKE_CUDA_ARCHITECTURES: "60"
    tags:
       - cuda11
       - docker
