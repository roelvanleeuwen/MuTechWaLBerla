--- conflicted
+++ resolved
@@ -19,7 +19,7 @@
 
 .build_template:
    script:
-      - pip install -I cmake==3.18 jinja2
+      - pip install -I cmake==3.16.3 jinja2
       - export NUM_CORES=$(nproc --all)
       - export MAX_BUILD_CORES=$(( $(awk '( $1 == "MemTotal:" ) { print $2 }' /proc/meminfo) / ( 4 * 1024 * 1024  ) ))
       - "[[ $MAX_BUILD_CORES -lt $NUM_CORES ]] && export NUM_BUILD_CORES=$MAX_BUILD_CORES || export NUM_BUILD_CORES=$NUM_CORES"
@@ -51,11 +51,11 @@
         -DWALBERLA_BUILD_WITH_METIS=$WALBERLA_BUILD_WITH_METIS
         -DWALBERLA_BUILD_WITH_PARMETIS=$WALBERLA_BUILD_WITH_PARMETIS
         -DWALBERLA_BUILD_WITH_FFTW=$WALBERLA_BUILD_WITH_FFTW
+        -DWALBERLA_BUILD_WITH_HALF_PRECISION_SUPPORT=$WALBERLA_BUILD_WITH_HALF_PRECISION_SUPPORT
         -DWALBERLA_ENABLE_GUI=$WALBERLA_ENABLE_GUI
         -DWALBERLA_BUILD_WITH_CODEGEN=$WALBERLA_BUILD_WITH_CODEGEN
         -DWALBERLA_STL_BOUNDS_CHECKS=$WALBERLA_STL_BOUNDS_CHECKS
         -DWALBERLA_LOGLEVEL=$WALBERLA_LOGLEVEL
-        -DCMAKE_CUDA_ARCHITECTURES=$CMAKE_CUDA_ARCHITECTURES
       - cmake . -LA
       - make -j $NUM_BUILD_CORES -l $NUM_CORES
       - ctest -LE $CTEST_EXCLUDE_LABELS -C $CMAKE_BUILD_TYPE --output-on-failure -j $NUM_CORES -T Test
@@ -104,7 +104,6 @@
       WALBERLA_BUILD_WITH_OPENMP: "OFF"
       WALBERLA_BUILD_WITH_PARMETIS: "OFF"
       WARNING_ERROR: "OFF"
-      CMAKE_CUDA_ARCHITECTURES: "60"
    only:
       variables:
          - $ENABLE_NIGHTLY_BUILDS
@@ -119,7 +118,6 @@
       WALBERLA_BUILD_WITH_CUDA: "ON"
       WALBERLA_BUILD_WITH_OPENMP: "OFF"
       WARNING_ERROR: "OFF"
-      CMAKE_CUDA_ARCHITECTURES: "60"
    only:
       variables:
          - $ENABLE_NIGHTLY_BUILDS
@@ -133,7 +131,6 @@
    variables:
       WALBERLA_BUILD_WITH_CUDA: "ON"
       WARNING_ERROR: "OFF"
-      CMAKE_CUDA_ARCHITECTURES: "60"
    tags:
       - cuda11
       - docker
@@ -148,7 +145,6 @@
       WALBERLA_BUILD_WITH_PARMETIS: "OFF"
       CMAKE_BUILD_TYPE: "DebugOptimized"
       WARNING_ERROR: "OFF"
-      CMAKE_CUDA_ARCHITECTURES: "60"
    tags:
       - cuda11
       - docker
@@ -161,7 +157,6 @@
       CMAKE_BUILD_TYPE: "DebugOptimized"
       WALBERLA_BUILD_WITH_OPENMP: "OFF"
       WARNING_ERROR: "OFF"
-      CMAKE_CUDA_ARCHITECTURES: "60"
    tags:
       - cuda11
       - docker
@@ -173,7 +168,6 @@
       WALBERLA_BUILD_WITH_CUDA: "ON"
       CMAKE_BUILD_TYPE: "DebugOptimized"
       WARNING_ERROR: "OFF"
-      CMAKE_CUDA_ARCHITECTURES: "60"
    tags:
       - cuda11
       - docker
@@ -188,7 +182,6 @@
       WALBERLA_BUILD_WITH_PARMETIS: "OFF"
       WALBERLA_BUILD_WITH_METIS: "OFF"
       WARNING_ERROR: "OFF"
-      CMAKE_CUDA_ARCHITECTURES: "60"
    tags:
       - cuda11
       - docker
@@ -201,7 +194,6 @@
       WALBERLA_BUILD_WITH_MPI: "OFF"
       WALBERLA_BUILD_WITH_OPENMP: "OFF"
       WALBERLA_BUILD_WITH_PARMETIS: "OFF"
-      CMAKE_CUDA_ARCHITECTURES: "60"
    only:
       variables:
          - $ENABLE_NIGHTLY_BUILDS
@@ -215,7 +207,6 @@
    variables:
       WALBERLA_BUILD_WITH_CUDA: "ON"
       WALBERLA_BUILD_WITH_OPENMP: "OFF"
-      CMAKE_CUDA_ARCHITECTURES: "60"
    only:
       variables:
          - $ENABLE_NIGHTLY_BUILDS
@@ -228,7 +219,6 @@
    image: i10git.cs.fau.de:5005/walberla/buildenvs/icx-2023:21
    variables:
       WALBERLA_BUILD_WITH_CUDA: "ON"
-      CMAKE_CUDA_ARCHITECTURES: "60"
    tags:
       - cuda11
       - docker
@@ -242,7 +232,6 @@
       WALBERLA_BUILD_WITH_OPENMP: "OFF"
       WALBERLA_BUILD_WITH_PARMETIS: "OFF"
       CMAKE_BUILD_TYPE: "DebugOptimized"
-      CMAKE_CUDA_ARCHITECTURES: "60"
    tags:
       - cuda11
       - docker
@@ -254,7 +243,6 @@
       WALBERLA_BUILD_WITH_CUDA: "ON"
       CMAKE_BUILD_TYPE: "DebugOptimized"
       WALBERLA_BUILD_WITH_OPENMP: "OFF"
-      CMAKE_CUDA_ARCHITECTURES: "60"
    tags:
       - cuda11
       - docker
@@ -265,7 +253,6 @@
    variables:
       WALBERLA_BUILD_WITH_CUDA: "ON"
       CMAKE_BUILD_TYPE: "DebugOptimized"
-      CMAKE_CUDA_ARCHITECTURES: "60"
    tags:
       - cuda11
       - docker
@@ -279,182 +266,147 @@
       WALBERLA_DOUBLE_ACCURACY: "OFF"
       WALBERLA_BUILD_WITH_PARMETIS: "OFF"
       WALBERLA_BUILD_WITH_METIS: "OFF"
-      CMAKE_CUDA_ARCHITECTURES: "60"
-   tags:
-      - cuda11
-      - docker
-
-gcc_9_serial:
-   extends: .build_template
-<<<<<<< HEAD
-   image: i10git.cs.fau.de:5005/walberla/buildenvs/gcc-9
-=======
+   tags:
+      - cuda11
+      - docker
+
+gcc_10_serial:
+   extends: .build_template
    image: i10git.cs.fau.de:5005/walberla/buildenvs/gcc-10:21
->>>>>>> de152743
-   before_script:
-      - pip3 install lbmpy==1.3.3 jinja2 pytest
-      - cd python
-      - python3 -m pytest --junitxml=report.xml pystencils_walberla lbmpy_walberla
-      - pip3 list
-      - cd ..
-      - CC=gcc CXX=g++ pip3 install cupy-cuda11x
-   variables:
-      WALBERLA_BUILD_WITH_CUDA: "ON"
-      WALBERLA_BUILD_WITH_MPI: "OFF"
-      WALBERLA_BUILD_WITH_OPENMP: "OFF"
-      WALBERLA_BUILD_WITH_PARMETIS: "OFF"
-      WALBERLA_BUILD_WITH_CODEGEN: "ON"
-      WALBERLA_BUILD_WITH_PYTHON: "ON"
-      CMAKE_CUDA_ARCHITECTURES: "60"
-   only:
-      variables:
-         - $ENABLE_NIGHTLY_BUILDS
-   tags:
-      - cuda11
-      - docker
-
-gcc_9_mpionly:
-   extends: .build_template
-<<<<<<< HEAD
-   image: i10git.cs.fau.de:5005/walberla/buildenvs/gcc-9
-=======
+   before_script:
+      - pip3 install lbmpy==1.3.3 jinja2 pytest
+      - cd python
+      - python3 -m pytest --junitxml=report.xml pystencils_walberla lbmpy_walberla
+      - pip3 list
+      - cd ..
+      - CC=gcc CXX=g++ pip3 install cupy-cuda11x
+   variables:
+      WALBERLA_BUILD_WITH_CUDA: "ON"
+      WALBERLA_BUILD_WITH_MPI: "OFF"
+      WALBERLA_BUILD_WITH_OPENMP: "OFF"
+      WALBERLA_BUILD_WITH_PARMETIS: "OFF"
+      WALBERLA_BUILD_WITH_CODEGEN: "ON"
+      WALBERLA_BUILD_WITH_PYTHON: "ON"
+   only:
+      variables:
+         - $ENABLE_NIGHTLY_BUILDS
+   tags:
+      - cuda11
+      - docker
+
+gcc_10_mpionly:
+   extends: .build_template
    image: i10git.cs.fau.de:5005/walberla/buildenvs/gcc-10:21
->>>>>>> de152743
-   before_script:
-      - pip3 install lbmpy==1.3.3 jinja2 pytest
-      - cd python
-      - python3 -m pytest --junitxml=report.xml pystencils_walberla lbmpy_walberla
-      - pip3 list
-      - cd ..
-      - CC=gcc CXX=g++ pip3 install cupy-cuda11x
-   variables:
-      WALBERLA_BUILD_WITH_CUDA: "ON"
-      WALBERLA_BUILD_WITH_OPENMP: "OFF"
-      WALBERLA_BUILD_WITH_CODEGEN: "ON"
-      WALBERLA_BUILD_WITH_PYTHON: "ON"
-      CMAKE_CUDA_ARCHITECTURES: "60"
-   only:
-      variables:
-         - $ENABLE_NIGHTLY_BUILDS
-   tags:
-      - cuda11
-      - docker
-
-gcc_9_hybrid:
-   extends: .build_template
-<<<<<<< HEAD
-   image: i10git.cs.fau.de:5005/walberla/buildenvs/gcc-9
-=======
+   before_script:
+      - pip3 install lbmpy==1.3.3 jinja2 pytest
+      - cd python
+      - python3 -m pytest --junitxml=report.xml pystencils_walberla lbmpy_walberla
+      - pip3 list
+      - cd ..
+      - CC=gcc CXX=g++ pip3 install cupy-cuda11x
+   variables:
+      WALBERLA_BUILD_WITH_CUDA: "ON"
+      WALBERLA_BUILD_WITH_OPENMP: "OFF"
+      WALBERLA_BUILD_WITH_CODEGEN: "ON"
+      WALBERLA_BUILD_WITH_PYTHON: "ON"
+   only:
+      variables:
+         - $ENABLE_NIGHTLY_BUILDS
+   tags:
+      - cuda11
+      - docker
+
+gcc_10_hybrid:
+   extends: .build_template
    image: i10git.cs.fau.de:5005/walberla/buildenvs/gcc-10:21
->>>>>>> de152743
-   before_script:
-      - pip3 install lbmpy==1.3.3 jinja2 pytest
-      - cd python
-      - python3 -m pytest --junitxml=report.xml pystencils_walberla lbmpy_walberla
-      - pip3 list
-      - cd ..
-      - CC=gcc CXX=g++ pip3 install cupy-cuda11x
-   variables:
-      WALBERLA_BUILD_WITH_CUDA: "ON"
-      WALBERLA_BUILD_WITH_CODEGEN: "ON"
-      WALBERLA_BUILD_WITH_PYTHON: "ON"
-      CMAKE_CUDA_ARCHITECTURES: "60"
-   only:
-      variables:
-         - $ENABLE_NIGHTLY_BUILDS
-   tags:
-      - cuda11
-      - docker
-
-gcc_9_serial_dbg:
-   extends: .build_template
-<<<<<<< HEAD
-   image: i10git.cs.fau.de:5005/walberla/buildenvs/gcc-9
-=======
+   before_script:
+      - pip3 install lbmpy==1.3.3 jinja2 pytest
+      - cd python
+      - python3 -m pytest --junitxml=report.xml pystencils_walberla lbmpy_walberla
+      - pip3 list
+      - cd ..
+      - CC=gcc CXX=g++ pip3 install cupy-cuda11x
+   variables:
+      WALBERLA_BUILD_WITH_CUDA: "ON"
+      WALBERLA_BUILD_WITH_CODEGEN: "ON"
+      WALBERLA_BUILD_WITH_PYTHON: "ON"
+   only:
+      variables:
+         - $ENABLE_NIGHTLY_BUILDS
+   tags:
+      - cuda11
+      - docker
+
+gcc_10_serial_dbg:
+   extends: .build_template
    image: i10git.cs.fau.de:5005/walberla/buildenvs/gcc-10:21
->>>>>>> de152743
-   before_script:
-      - pip3 install lbmpy==1.3.3 jinja2 pytest
-      - cd python
-      - python3 -m pytest --junitxml=report.xml pystencils_walberla lbmpy_walberla
-      - pip3 list
-      - cd ..
-      - CC=gcc CXX=g++ pip3 install cupy-cuda11x
-   variables:
-      WALBERLA_BUILD_WITH_CUDA: "ON"
-      WALBERLA_BUILD_WITH_MPI: "OFF"
-      WALBERLA_BUILD_WITH_OPENMP: "OFF"
-      WALBERLA_BUILD_WITH_PARMETIS: "OFF"
-      CMAKE_BUILD_TYPE: "DebugOptimized"
-      WALBERLA_BUILD_WITH_CODEGEN: "ON"
-      WALBERLA_BUILD_WITH_PYTHON: "ON"
-      CMAKE_CUDA_ARCHITECTURES: "60"
-   only:
-      variables:
-         - $ENABLE_NIGHTLY_BUILDS
-   tags:
-      - cuda11
-      - docker
-
-gcc_9_mpionly_dbg:
-   extends: .build_template
-<<<<<<< HEAD
-   image: i10git.cs.fau.de:5005/walberla/buildenvs/gcc-9
-=======
+   before_script:
+      - pip3 install lbmpy==1.3.3 jinja2 pytest
+      - cd python
+      - python3 -m pytest --junitxml=report.xml pystencils_walberla lbmpy_walberla
+      - pip3 list
+      - cd ..
+      - CC=gcc CXX=g++ pip3 install cupy-cuda11x
+   variables:
+      WALBERLA_BUILD_WITH_CUDA: "ON"
+      WALBERLA_BUILD_WITH_MPI: "OFF"
+      WALBERLA_BUILD_WITH_OPENMP: "OFF"
+      WALBERLA_BUILD_WITH_PARMETIS: "OFF"
+      CMAKE_BUILD_TYPE: "DebugOptimized"
+      WALBERLA_BUILD_WITH_CODEGEN: "ON"
+      WALBERLA_BUILD_WITH_PYTHON: "ON"
+   only:
+      variables:
+         - $ENABLE_NIGHTLY_BUILDS
+   tags:
+      - cuda11
+      - docker
+
+gcc_10_mpionly_dbg:
+   extends: .build_template
    image: i10git.cs.fau.de:5005/walberla/buildenvs/gcc-10:21
->>>>>>> de152743
-   before_script:
-      - pip3 install lbmpy==1.3.3 jinja2 pytest
-      - cd python
-      - python3 -m pytest --junitxml=report.xml pystencils_walberla lbmpy_walberla
-      - pip3 list
-      - cd ..
-      - CC=gcc CXX=g++ pip3 install cupy-cuda11x
-   variables:
-      WALBERLA_BUILD_WITH_CUDA: "ON"
-      CMAKE_BUILD_TYPE: "DebugOptimized"
-      WALBERLA_BUILD_WITH_OPENMP: "OFF"
-      WALBERLA_BUILD_WITH_CODEGEN: "ON"
-      WALBERLA_BUILD_WITH_PYTHON: "ON"
-      CMAKE_CUDA_ARCHITECTURES: "60"
-   only:
-      variables:
-         - $ENABLE_NIGHTLY_BUILDS
-   tags:
-      - cuda11
-      - docker
-
-gcc_9_hybrid_dbg:
-   extends: .build_template
-<<<<<<< HEAD
-   image: i10git.cs.fau.de:5005/walberla/buildenvs/gcc-9
-=======
+   before_script:
+      - pip3 install lbmpy==1.3.3 jinja2 pytest
+      - cd python
+      - python3 -m pytest --junitxml=report.xml pystencils_walberla lbmpy_walberla
+      - pip3 list
+      - cd ..
+      - CC=gcc CXX=g++ pip3 install cupy-cuda11x
+   variables:
+      WALBERLA_BUILD_WITH_CUDA: "ON"
+      CMAKE_BUILD_TYPE: "DebugOptimized"
+      WALBERLA_BUILD_WITH_OPENMP: "OFF"
+      WALBERLA_BUILD_WITH_CODEGEN: "ON"
+      WALBERLA_BUILD_WITH_PYTHON: "ON"
+   only:
+      variables:
+         - $ENABLE_NIGHTLY_BUILDS
+   tags:
+      - cuda11
+      - docker
+
+gcc_10_hybrid_dbg:
+   extends: .build_template
    image: i10git.cs.fau.de:5005/walberla/buildenvs/gcc-10:21
->>>>>>> de152743
-   before_script:
-      - pip3 install lbmpy==1.3.3 jinja2 pytest
-      - cd python
-      - python3 -m pytest --junitxml=report.xml pystencils_walberla lbmpy_walberla
-      - pip3 list
-      - cd ..
-      - CC=gcc CXX=g++ pip3 install cupy-cuda11x
-   variables:
-      WALBERLA_BUILD_WITH_CUDA: "ON"
-      CMAKE_BUILD_TYPE: "DebugOptimized"
-      WALBERLA_BUILD_WITH_CODEGEN: "ON"
-      WALBERLA_BUILD_WITH_PYTHON: "ON"
-      CMAKE_CUDA_ARCHITECTURES: "60"
-   tags:
-      - cuda11
-      - docker
-
-gcc_9_hybrid_dbg_sp:
-   extends: .build_template
-<<<<<<< HEAD
-   image: i10git.cs.fau.de:5005/walberla/buildenvs/gcc-9
-=======
+   before_script:
+      - pip3 install lbmpy==1.3.3 jinja2 pytest
+      - cd python
+      - python3 -m pytest --junitxml=report.xml pystencils_walberla lbmpy_walberla
+      - pip3 list
+      - cd ..
+      - CC=gcc CXX=g++ pip3 install cupy-cuda11x
+   variables:
+      WALBERLA_BUILD_WITH_CUDA: "ON"
+      CMAKE_BUILD_TYPE: "DebugOptimized"
+      WALBERLA_BUILD_WITH_CODEGEN: "ON"
+      WALBERLA_BUILD_WITH_PYTHON: "ON"
+   tags:
+      - cuda11
+      - docker
+
+gcc_10_hybrid_dbg_sp:
+   extends: .build_template
    image: i10git.cs.fau.de:5005/walberla/buildenvs/gcc-10:21
->>>>>>> de152743
    before_script:
       - pip3 install lbmpy==1.3.3 jinja2 pytest
       - cd python
@@ -470,188 +422,153 @@
       WALBERLA_BUILD_WITH_METIS: "OFF"
       WALBERLA_BUILD_WITH_CODEGEN: "ON"
       WALBERLA_BUILD_WITH_PYTHON: "ON"
-      CMAKE_CUDA_ARCHITECTURES: "60"
-   only:
-      variables:
-         - $ENABLE_NIGHTLY_BUILDS
-   tags:
-      - cuda11
-      - docker
-
-gcc_10_serial:
-   extends: .build_template
-<<<<<<< HEAD
-   image: i10git.cs.fau.de:5005/walberla/buildenvs/gcc-10
-=======
+   only:
+      variables:
+         - $ENABLE_NIGHTLY_BUILDS
+   tags:
+      - cuda11
+      - docker
+
+gcc_11_serial:
+   extends: .build_template
    image: i10git.cs.fau.de:5005/walberla/buildenvs/gcc-11:21
->>>>>>> de152743
-   before_script:
-      - pip3 install lbmpy==1.3.3 jinja2 pytest
-      - cd python
-      - python3 -m pytest --junitxml=report.xml pystencils_walberla lbmpy_walberla
-      - pip3 list
-      - cd ..
-      - CC=gcc CXX=g++ pip3 install cupy-cuda11x
-   variables:
-      WALBERLA_BUILD_WITH_CUDA: "ON"
-      WALBERLA_BUILD_WITH_MPI: "OFF"
-      WALBERLA_BUILD_WITH_OPENMP: "OFF"
-      WALBERLA_BUILD_WITH_PARMETIS: "OFF"
-      WALBERLA_BUILD_WITH_CODEGEN: "ON"
-      WALBERLA_BUILD_WITH_PYTHON: "ON"
-      CMAKE_CUDA_ARCHITECTURES: "60"
-   only:
-      variables:
-         - $ENABLE_NIGHTLY_BUILDS
-   tags:
-      - cuda11
-      - docker
-
-gcc_10_mpionly:
-   extends: .build_template
-<<<<<<< HEAD
-   image: i10git.cs.fau.de:5005/walberla/buildenvs/gcc-10
-=======
+   before_script:
+      - pip3 install lbmpy==1.3.3 jinja2 pytest
+      - cd python
+      - python3 -m pytest --junitxml=report.xml pystencils_walberla lbmpy_walberla
+      - pip3 list
+      - cd ..
+      - CC=gcc CXX=g++ pip3 install cupy-cuda11x
+   variables:
+      WALBERLA_BUILD_WITH_CUDA: "ON"
+      WALBERLA_BUILD_WITH_MPI: "OFF"
+      WALBERLA_BUILD_WITH_OPENMP: "OFF"
+      WALBERLA_BUILD_WITH_PARMETIS: "OFF"
+      WALBERLA_BUILD_WITH_CODEGEN: "ON"
+      WALBERLA_BUILD_WITH_PYTHON: "ON"
+   only:
+      variables:
+         - $ENABLE_NIGHTLY_BUILDS
+   tags:
+      - cuda11
+      - docker
+
+gcc_11_mpionly:
+   extends: .build_template
    image: i10git.cs.fau.de:5005/walberla/buildenvs/gcc-11:21
->>>>>>> de152743
-   before_script:
-      - pip3 install lbmpy==1.3.3 jinja2 pytest
-      - cd python
-      - python3 -m pytest --junitxml=report.xml pystencils_walberla lbmpy_walberla
-      - pip3 list
-      - cd ..
-      - CC=gcc CXX=g++ pip3 install cupy-cuda11x
-   variables:
-      WALBERLA_BUILD_WITH_CUDA: "ON"
-      WALBERLA_BUILD_WITH_OPENMP: "OFF"
-      WALBERLA_BUILD_WITH_CODEGEN: "ON"
-      WALBERLA_BUILD_WITH_PYTHON: "ON"
-      CMAKE_CUDA_ARCHITECTURES: "60"
-   only:
-      variables:
-         - $ENABLE_NIGHTLY_BUILDS
-   tags:
-      - cuda11
-      - docker
-
-gcc_10_hybrid:
-   extends: .build_template
-<<<<<<< HEAD
-   image: i10git.cs.fau.de:5005/walberla/buildenvs/gcc-10
-=======
+   before_script:
+      - pip3 install lbmpy==1.3.3 jinja2 pytest
+      - cd python
+      - python3 -m pytest --junitxml=report.xml pystencils_walberla lbmpy_walberla
+      - pip3 list
+      - cd ..
+      - CC=gcc CXX=g++ pip3 install cupy-cuda11x
+   variables:
+      WALBERLA_BUILD_WITH_CUDA: "ON"
+      WALBERLA_BUILD_WITH_OPENMP: "OFF"
+      WALBERLA_BUILD_WITH_CODEGEN: "ON"
+      WALBERLA_BUILD_WITH_PYTHON: "ON"
+   only:
+      variables:
+         - $ENABLE_NIGHTLY_BUILDS
+   tags:
+      - cuda11
+      - docker
+
+gcc_11_hybrid:
+   extends: .build_template
    image: i10git.cs.fau.de:5005/walberla/buildenvs/gcc-11:21
->>>>>>> de152743
-   before_script:
-      - pip3 install lbmpy==1.3.3 jinja2 pytest
-      - cd python
-      - python3 -m pytest --junitxml=report.xml pystencils_walberla lbmpy_walberla
-      - pip3 list
-      - cd ..
-      - CC=gcc CXX=g++ pip3 install cupy-cuda11x
-   variables:
-      WALBERLA_BUILD_WITH_CUDA: "ON"
-      WALBERLA_BUILD_WITH_CODEGEN: "ON"
-      WALBERLA_BUILD_WITH_PYTHON: "ON"
-      CMAKE_CUDA_ARCHITECTURES: "60"
-   only:
-      variables:
-         - $ENABLE_NIGHTLY_BUILDS
-   tags:
-      - cuda11
-      - docker
-
-gcc_10_serial_dbg:
-   extends: .build_template
-<<<<<<< HEAD
-   image: i10git.cs.fau.de:5005/walberla/buildenvs/gcc-10
-=======
+   before_script:
+      - pip3 install lbmpy==1.3.3 jinja2 pytest
+      - cd python
+      - python3 -m pytest --junitxml=report.xml pystencils_walberla lbmpy_walberla
+      - pip3 list
+      - cd ..
+      - CC=gcc CXX=g++ pip3 install cupy-cuda11x
+   variables:
+      WALBERLA_BUILD_WITH_CUDA: "ON"
+      WALBERLA_BUILD_WITH_CODEGEN: "ON"
+      WALBERLA_BUILD_WITH_PYTHON: "ON"
+   only:
+      variables:
+         - $ENABLE_NIGHTLY_BUILDS
+   tags:
+      - cuda11
+      - docker
+
+gcc_11_serial_dbg:
+   extends: .build_template
    image: i10git.cs.fau.de:5005/walberla/buildenvs/gcc-11:21
->>>>>>> de152743
-   before_script:
-      - pip3 install lbmpy==1.3.3 jinja2 pytest
-      - cd python
-      - python3 -m pytest --junitxml=report.xml pystencils_walberla lbmpy_walberla
-      - pip3 list
-      - cd ..
-      - CC=gcc CXX=g++ pip3 install cupy-cuda11x
-   variables:
-      WALBERLA_BUILD_WITH_CUDA: "ON"
-      WALBERLA_BUILD_WITH_MPI: "OFF"
-      WALBERLA_BUILD_WITH_OPENMP: "OFF"
-      WALBERLA_BUILD_WITH_PARMETIS: "OFF"
-      CMAKE_BUILD_TYPE: "DebugOptimized"
-      WALBERLA_BUILD_WITH_CODEGEN: "ON"
-      WALBERLA_BUILD_WITH_PYTHON: "ON"
-      CMAKE_CUDA_ARCHITECTURES: "60"
-   only:
-      variables:
-         - $ENABLE_NIGHTLY_BUILDS
-   tags:
-      - cuda11
-      - docker
-
-gcc_10_mpionly_dbg:
-   extends: .build_template
-<<<<<<< HEAD
-   image: i10git.cs.fau.de:5005/walberla/buildenvs/gcc-10
-=======
+   before_script:
+      - pip3 install lbmpy==1.3.3 jinja2 pytest
+      - cd python
+      - python3 -m pytest --junitxml=report.xml pystencils_walberla lbmpy_walberla
+      - pip3 list
+      - cd ..
+      - CC=gcc CXX=g++ pip3 install cupy-cuda11x
+   variables:
+      WALBERLA_BUILD_WITH_CUDA: "ON"
+      WALBERLA_BUILD_WITH_MPI: "OFF"
+      WALBERLA_BUILD_WITH_OPENMP: "OFF"
+      WALBERLA_BUILD_WITH_PARMETIS: "OFF"
+      CMAKE_BUILD_TYPE: "DebugOptimized"
+      WALBERLA_BUILD_WITH_CODEGEN: "ON"
+      WALBERLA_BUILD_WITH_PYTHON: "ON"
+   only:
+      variables:
+         - $ENABLE_NIGHTLY_BUILDS
+   tags:
+      - cuda11
+      - docker
+
+gcc_11_mpionly_dbg:
+   extends: .build_template
    image: i10git.cs.fau.de:5005/walberla/buildenvs/gcc-11:21
->>>>>>> de152743
-   before_script:
-      - pip3 install lbmpy==1.3.3 jinja2 pytest
-      - cd python
-      - python3 -m pytest --junitxml=report.xml pystencils_walberla lbmpy_walberla
-      - pip3 list
-      - cd ..
-      - CC=gcc CXX=g++ pip3 install cupy-cuda11x
-   variables:
-      WALBERLA_BUILD_WITH_CUDA: "ON"
-      CMAKE_BUILD_TYPE: "DebugOptimized"
-      WALBERLA_BUILD_WITH_OPENMP: "OFF"
-      WALBERLA_BUILD_WITH_CODEGEN: "ON"
-      WALBERLA_BUILD_WITH_PYTHON: "ON"
-      CMAKE_CUDA_ARCHITECTURES: "60"
-   only:
-      variables:
-         - $ENABLE_NIGHTLY_BUILDS
-   tags:
-      - cuda11
-      - docker
-
-gcc_10_hybrid_dbg:
-   extends: .build_template
-<<<<<<< HEAD
-   image: i10git.cs.fau.de:5005/walberla/buildenvs/gcc-10
-=======
+   before_script:
+      - pip3 install lbmpy==1.3.3 jinja2 pytest
+      - cd python
+      - python3 -m pytest --junitxml=report.xml pystencils_walberla lbmpy_walberla
+      - pip3 list
+      - cd ..
+      - CC=gcc CXX=g++ pip3 install cupy-cuda11x
+   variables:
+      WALBERLA_BUILD_WITH_CUDA: "ON"
+      CMAKE_BUILD_TYPE: "DebugOptimized"
+      WALBERLA_BUILD_WITH_OPENMP: "OFF"
+      WALBERLA_BUILD_WITH_CODEGEN: "ON"
+      WALBERLA_BUILD_WITH_PYTHON: "ON"
+   only:
+      variables:
+         - $ENABLE_NIGHTLY_BUILDS
+   tags:
+      - cuda11
+      - docker
+
+gcc_11_hybrid_dbg:
+   extends: .build_template
    image: i10git.cs.fau.de:5005/walberla/buildenvs/gcc-11:21
->>>>>>> de152743
-   before_script:
-      - pip3 install lbmpy==1.3.3 jinja2 pytest
-      - cd python
-      - python3 -m pytest --junitxml=report.xml pystencils_walberla lbmpy_walberla
-      - pip3 list
-      - cd ..
-      - CC=gcc CXX=g++ pip3 install cupy-cuda11x
-   variables:
-      WALBERLA_BUILD_WITH_CUDA: "ON"
-      CMAKE_BUILD_TYPE: "DebugOptimized"
-      WALBERLA_BUILD_WITH_CODEGEN: "ON"
-      WALBERLA_BUILD_WITH_PYTHON: "ON"
-      CMAKE_CUDA_ARCHITECTURES: "60"
-   only:
-      variables:
-         - $ENABLE_NIGHTLY_BUILDS
-   tags:
-      - cuda11
-      - docker
-
-gcc_10_hybrid_dbg_sp:
-   extends: .build_template
-<<<<<<< HEAD
-   image: i10git.cs.fau.de:5005/walberla/buildenvs/gcc-10
-=======
+   before_script:
+      - pip3 install lbmpy==1.3.3 jinja2 pytest
+      - cd python
+      - python3 -m pytest --junitxml=report.xml pystencils_walberla lbmpy_walberla
+      - pip3 list
+      - cd ..
+      - CC=gcc CXX=g++ pip3 install cupy-cuda11x
+   variables:
+      WALBERLA_BUILD_WITH_CUDA: "ON"
+      CMAKE_BUILD_TYPE: "DebugOptimized"
+      WALBERLA_BUILD_WITH_CODEGEN: "ON"
+      WALBERLA_BUILD_WITH_PYTHON: "ON"
+   only:
+      variables:
+         - $ENABLE_NIGHTLY_BUILDS
+   tags:
+      - cuda11
+      - docker
+
+gcc_11_hybrid_dbg_sp:
+   extends: .build_template
    image: i10git.cs.fau.de:5005/walberla/buildenvs/gcc-11:21
->>>>>>> de152743
    before_script:
       - pip3 install lbmpy==1.3.3 jinja2 pytest
       - cd python
@@ -667,188 +584,153 @@
       WALBERLA_BUILD_WITH_METIS: "OFF"
       WALBERLA_BUILD_WITH_CODEGEN: "ON"
       WALBERLA_BUILD_WITH_PYTHON: "ON"
-      CMAKE_CUDA_ARCHITECTURES: "60"
-   only:
-      variables:
-         - $ENABLE_NIGHTLY_BUILDS
-   tags:
-      - cuda11
-      - docker
-
-gcc_11_serial:
-   extends: .build_template
-<<<<<<< HEAD
-   image: i10git.cs.fau.de:5005/walberla/buildenvs/gcc-11
-=======
+   only:
+      variables:
+         - $ENABLE_NIGHTLY_BUILDS
+   tags:
+      - cuda11
+      - docker
+
+gcc_12_serial:
+   extends: .build_template
    image: i10git.cs.fau.de:5005/walberla/buildenvs/gcc-12:21
->>>>>>> de152743
-   before_script:
-      - pip3 install lbmpy==1.3.3 jinja2 pytest
-      - cd python
-      - python3 -m pytest --junitxml=report.xml pystencils_walberla lbmpy_walberla
-      - pip3 list
-      - cd ..
-      - CC=gcc CXX=g++ pip3 install cupy-cuda11x
-   variables:
-      WALBERLA_BUILD_WITH_CUDA: "ON"
-      WALBERLA_BUILD_WITH_MPI: "OFF"
-      WALBERLA_BUILD_WITH_OPENMP: "OFF"
-      WALBERLA_BUILD_WITH_PARMETIS: "OFF"
-      WALBERLA_BUILD_WITH_CODEGEN: "ON"
-      WALBERLA_BUILD_WITH_PYTHON: "ON"
-      CMAKE_CUDA_ARCHITECTURES: "60"
-   only:
-      variables:
-         - $ENABLE_NIGHTLY_BUILDS
-   tags:
-      - cuda11
-      - docker
-
-gcc_11_mpionly:
-   extends: .build_template
-<<<<<<< HEAD
-   image: i10git.cs.fau.de:5005/walberla/buildenvs/gcc-11
-=======
+   before_script:
+      - pip3 install lbmpy==1.3.3 jinja2 pytest
+      - cd python
+      - python3 -m pytest --junitxml=report.xml pystencils_walberla lbmpy_walberla
+      - pip3 list
+      - cd ..
+      - CC=gcc CXX=g++ pip3 install cupy-cuda11x
+   variables:
+      WALBERLA_BUILD_WITH_CUDA: "ON"
+      WALBERLA_BUILD_WITH_MPI: "OFF"
+      WALBERLA_BUILD_WITH_OPENMP: "OFF"
+      WALBERLA_BUILD_WITH_PARMETIS: "OFF"
+      WALBERLA_BUILD_WITH_CODEGEN: "ON"
+      WALBERLA_BUILD_WITH_PYTHON: "ON"
+   only:
+      variables:
+         - $ENABLE_NIGHTLY_BUILDS
+   tags:
+      - cuda11
+      - docker
+
+gcc_12_mpionly:
+   extends: .build_template
    image: i10git.cs.fau.de:5005/walberla/buildenvs/gcc-12:21
->>>>>>> de152743
-   before_script:
-      - pip3 install lbmpy==1.3.3 jinja2 pytest
-      - cd python
-      - python3 -m pytest --junitxml=report.xml pystencils_walberla lbmpy_walberla
-      - pip3 list
-      - cd ..
-      - CC=gcc CXX=g++ pip3 install cupy-cuda11x
-   variables:
-      WALBERLA_BUILD_WITH_CUDA: "ON"
-      WALBERLA_BUILD_WITH_OPENMP: "OFF"
-      WALBERLA_BUILD_WITH_CODEGEN: "ON"
-      WALBERLA_BUILD_WITH_PYTHON: "ON"
-      CMAKE_CUDA_ARCHITECTURES: "60"
-   only:
-      variables:
-         - $ENABLE_NIGHTLY_BUILDS
-   tags:
-      - cuda11
-      - docker
-
-gcc_11_hybrid:
-   extends: .build_template
-<<<<<<< HEAD
-   image: i10git.cs.fau.de:5005/walberla/buildenvs/gcc-11
-=======
+   before_script:
+      - pip3 install lbmpy==1.3.3 jinja2 pytest
+      - cd python
+      - python3 -m pytest --junitxml=report.xml pystencils_walberla lbmpy_walberla
+      - pip3 list
+      - cd ..
+      - CC=gcc CXX=g++ pip3 install cupy-cuda11x
+   variables:
+      WALBERLA_BUILD_WITH_CUDA: "ON"
+      WALBERLA_BUILD_WITH_OPENMP: "OFF"
+      WALBERLA_BUILD_WITH_CODEGEN: "ON"
+      WALBERLA_BUILD_WITH_PYTHON: "ON"
+   only:
+      variables:
+         - $ENABLE_NIGHTLY_BUILDS
+   tags:
+      - cuda11
+      - docker
+
+gcc_12_hybrid:
+   extends: .build_template
    image: i10git.cs.fau.de:5005/walberla/buildenvs/gcc-12:21
->>>>>>> de152743
-   before_script:
-      - pip3 install lbmpy==1.3.3 jinja2 pytest
-      - cd python
-      - python3 -m pytest --junitxml=report.xml pystencils_walberla lbmpy_walberla
-      - pip3 list
-      - cd ..
-      - CC=gcc CXX=g++ pip3 install cupy-cuda11x
-   variables:
-      WALBERLA_BUILD_WITH_CUDA: "ON"
-      WALBERLA_BUILD_WITH_CODEGEN: "ON"
-      WALBERLA_BUILD_WITH_PYTHON: "ON"
-      CMAKE_CUDA_ARCHITECTURES: "60"
-   only:
-      variables:
-         - $ENABLE_NIGHTLY_BUILDS
-   tags:
-      - cuda11
-      - docker
-
-gcc_11_serial_dbg:
-   extends: .build_template
-<<<<<<< HEAD
-   image: i10git.cs.fau.de:5005/walberla/buildenvs/gcc-11
-=======
+   before_script:
+      - pip3 install lbmpy==1.3.3 jinja2 pytest
+      - cd python
+      - python3 -m pytest --junitxml=report.xml pystencils_walberla lbmpy_walberla
+      - pip3 list
+      - cd ..
+      - CC=gcc CXX=g++ pip3 install cupy-cuda11x
+   variables:
+      WALBERLA_BUILD_WITH_CUDA: "ON"
+      WALBERLA_BUILD_WITH_CODEGEN: "ON"
+      WALBERLA_BUILD_WITH_PYTHON: "ON"
+   only:
+      variables:
+         - $ENABLE_NIGHTLY_BUILDS
+   tags:
+      - cuda11
+      - docker
+
+gcc_12_serial_dbg:
+   extends: .build_template
    image: i10git.cs.fau.de:5005/walberla/buildenvs/gcc-12:21
->>>>>>> de152743
-   before_script:
-      - pip3 install lbmpy==1.3.3 jinja2 pytest
-      - cd python
-      - python3 -m pytest --junitxml=report.xml pystencils_walberla lbmpy_walberla
-      - pip3 list
-      - cd ..
-      - CC=gcc CXX=g++ pip3 install cupy-cuda11x
-   variables:
-      WALBERLA_BUILD_WITH_CUDA: "ON"
-      WALBERLA_BUILD_WITH_MPI: "OFF"
-      WALBERLA_BUILD_WITH_OPENMP: "OFF"
-      WALBERLA_BUILD_WITH_PARMETIS: "OFF"
-      CMAKE_BUILD_TYPE: "DebugOptimized"
-      WALBERLA_BUILD_WITH_CODEGEN: "ON"
-      WALBERLA_BUILD_WITH_PYTHON: "ON"
-      CMAKE_CUDA_ARCHITECTURES: "60"
-   only:
-      variables:
-         - $ENABLE_NIGHTLY_BUILDS
-   tags:
-      - cuda11
-      - docker
-
-gcc_11_mpionly_dbg:
-   extends: .build_template
-<<<<<<< HEAD
-   image: i10git.cs.fau.de:5005/walberla/buildenvs/gcc-11
-=======
+   before_script:
+      - pip3 install lbmpy==1.3.3 jinja2 pytest
+      - cd python
+      - python3 -m pytest --junitxml=report.xml pystencils_walberla lbmpy_walberla
+      - pip3 list
+      - cd ..
+      - CC=gcc CXX=g++ pip3 install cupy-cuda11x
+   variables:
+      WALBERLA_BUILD_WITH_CUDA: "ON"
+      WALBERLA_BUILD_WITH_MPI: "OFF"
+      WALBERLA_BUILD_WITH_OPENMP: "OFF"
+      WALBERLA_BUILD_WITH_PARMETIS: "OFF"
+      CMAKE_BUILD_TYPE: "DebugOptimized"
+      WALBERLA_BUILD_WITH_CODEGEN: "ON"
+      WALBERLA_BUILD_WITH_PYTHON: "ON"
+   only:
+      variables:
+         - $ENABLE_NIGHTLY_BUILDS
+   tags:
+      - cuda11
+      - docker
+
+gcc_12_mpionly_dbg:
+   extends: .build_template
    image: i10git.cs.fau.de:5005/walberla/buildenvs/gcc-12:21
->>>>>>> de152743
-   before_script:
-      - pip3 install lbmpy==1.3.3 jinja2 pytest
-      - cd python
-      - python3 -m pytest --junitxml=report.xml pystencils_walberla lbmpy_walberla
-      - pip3 list
-      - cd ..
-      - CC=gcc CXX=g++ pip3 install cupy-cuda11x
-   variables:
-      WALBERLA_BUILD_WITH_CUDA: "ON"
-      CMAKE_BUILD_TYPE: "DebugOptimized"
-      WALBERLA_BUILD_WITH_OPENMP: "OFF"
-      WALBERLA_BUILD_WITH_CODEGEN: "ON"
-      WALBERLA_BUILD_WITH_PYTHON: "ON"
-      CMAKE_CUDA_ARCHITECTURES: "60"
-   only:
-      variables:
-         - $ENABLE_NIGHTLY_BUILDS
-   tags:
-      - cuda11
-      - docker
-
-gcc_11_hybrid_dbg:
-   extends: .build_template
-<<<<<<< HEAD
-   image: i10git.cs.fau.de:5005/walberla/buildenvs/gcc-11
-=======
+   before_script:
+      - pip3 install lbmpy==1.3.3 jinja2 pytest
+      - cd python
+      - python3 -m pytest --junitxml=report.xml pystencils_walberla lbmpy_walberla
+      - pip3 list
+      - cd ..
+      - CC=gcc CXX=g++ pip3 install cupy-cuda11x
+   variables:
+      WALBERLA_BUILD_WITH_CUDA: "ON"
+      CMAKE_BUILD_TYPE: "DebugOptimized"
+      WALBERLA_BUILD_WITH_OPENMP: "OFF"
+      WALBERLA_BUILD_WITH_CODEGEN: "ON"
+      WALBERLA_BUILD_WITH_PYTHON: "ON"
+   only:
+      variables:
+         - $ENABLE_NIGHTLY_BUILDS
+   tags:
+      - cuda11
+      - docker
+
+gcc_12_hybrid_dbg:
+   extends: .build_template
    image: i10git.cs.fau.de:5005/walberla/buildenvs/gcc-12:21
->>>>>>> de152743
-   before_script:
-      - pip3 install lbmpy==1.3.3 jinja2 pytest
-      - cd python
-      - python3 -m pytest --junitxml=report.xml pystencils_walberla lbmpy_walberla
-      - pip3 list
-      - cd ..
-      - CC=gcc CXX=g++ pip3 install cupy-cuda11x
-   variables:
-      WALBERLA_BUILD_WITH_CUDA: "ON"
-      CMAKE_BUILD_TYPE: "DebugOptimized"
-      WALBERLA_BUILD_WITH_CODEGEN: "ON"
-      WALBERLA_BUILD_WITH_PYTHON: "ON"
-      CMAKE_CUDA_ARCHITECTURES: "60"
-   only:
-      variables:
-         - $ENABLE_NIGHTLY_BUILDS
-   tags:
-      - cuda11
-      - docker
-
-gcc_11_hybrid_dbg_sp:
-   extends: .build_template
-<<<<<<< HEAD
-   image: i10git.cs.fau.de:5005/walberla/buildenvs/gcc-11
-=======
+   before_script:
+      - pip3 install lbmpy==1.3.3 jinja2 pytest
+      - cd python
+      - python3 -m pytest --junitxml=report.xml pystencils_walberla lbmpy_walberla
+      - pip3 list
+      - cd ..
+      - CC=gcc CXX=g++ pip3 install cupy-cuda11x
+   variables:
+      WALBERLA_BUILD_WITH_CUDA: "ON"
+      CMAKE_BUILD_TYPE: "DebugOptimized"
+      WALBERLA_BUILD_WITH_CODEGEN: "ON"
+      WALBERLA_BUILD_WITH_PYTHON: "ON"
+   only:
+      variables:
+         - $ENABLE_NIGHTLY_BUILDS
+   tags:
+      - cuda11
+      - docker
+
+gcc_12_hybrid_dbg_sp:
+   extends: .build_template
    image: i10git.cs.fau.de:5005/walberla/buildenvs/gcc-12:21
->>>>>>> de152743
    before_script:
       - pip3 install lbmpy==1.3.3 jinja2 pytest
       - cd python
@@ -864,19 +746,15 @@
       WALBERLA_BUILD_WITH_METIS: "OFF"
       WALBERLA_BUILD_WITH_CODEGEN: "ON"
       WALBERLA_BUILD_WITH_PYTHON: "ON"
-      CMAKE_CUDA_ARCHITECTURES: "60"
-   only:
-      variables:
-         - $ENABLE_NIGHTLY_BUILDS
-   tags:
-      - cuda11
-      - docker
-
-gcc_12_serial:
-   extends: .build_template
-<<<<<<< HEAD
-   image: i10git.cs.fau.de:5005/walberla/buildenvs/gcc-12
-=======
+   only:
+      variables:
+         - $ENABLE_NIGHTLY_BUILDS
+   tags:
+      - cuda11
+      - docker
+
+gcc_13_serial:
+   extends: .build_template
    image: i10git.cs.fau.de:5005/walberla/buildenvs/gcc-13:21
    before_script:
       - pip3 install lbmpy==1.3.3 jinja2 pytest
@@ -885,25 +763,23 @@
       - pip3 list
       - cd ..
       - CC=gcc CXX=g++ pip3 install cupy-cuda11x
->>>>>>> de152743
-   variables:
-      WALBERLA_BUILD_WITH_CUDA: "ON"
-      WALBERLA_BUILD_WITH_MPI: "OFF"
-      WALBERLA_BUILD_WITH_OPENMP: "OFF"
-      WALBERLA_BUILD_WITH_PARMETIS: "OFF"
-      CMAKE_CUDA_ARCHITECTURES: "60"
-   only:
-      variables:
-         - $ENABLE_NIGHTLY_BUILDS
-   tags:
-      - cuda11
-      - docker
-
-gcc_12_mpionly:
-   extends: .build_template
-<<<<<<< HEAD
-   image: i10git.cs.fau.de:5005/walberla/buildenvs/gcc-12
-=======
+   variables:
+      WALBERLA_BUILD_WITH_CUDA: "ON"
+      WALBERLA_BUILD_WITH_MPI: "OFF"
+      WALBERLA_BUILD_WITH_OPENMP: "OFF"
+      WALBERLA_BUILD_WITH_PARMETIS: "OFF"
+      WALBERLA_BUILD_WITH_CODEGEN: "ON"
+      WALBERLA_BUILD_WITH_PYTHON: "ON"
+      WALBERLA_BUILD_WITH_HALF_PRECISION_SUPPORT: "ON"
+   only:
+      variables:
+         - $ENABLE_NIGHTLY_BUILDS
+   tags:
+      - cuda11
+      - docker
+
+gcc_13_mpionly:
+   extends: .build_template
    image: i10git.cs.fau.de:5005/walberla/buildenvs/gcc-13:21
    before_script:
       - pip3 install lbmpy==1.3.3 jinja2 pytest
@@ -912,38 +788,41 @@
       - pip3 list
       - cd ..
       - CC=gcc CXX=g++ pip3 install cupy-cuda11x
->>>>>>> de152743
-   variables:
-      WALBERLA_BUILD_WITH_CUDA: "ON"
-      WALBERLA_BUILD_WITH_OPENMP: "OFF"
-      CMAKE_CUDA_ARCHITECTURES: "60"
-   only:
-      variables:
-         - $ENABLE_NIGHTLY_BUILDS
-   tags:
-      - cuda11
-      - docker
-
-gcc_12_hybrid:
-   extends: .build_template
-<<<<<<< HEAD
-   image: i10git.cs.fau.de:5005/walberla/buildenvs/gcc-12
-=======
+   variables:
+      WALBERLA_BUILD_WITH_CUDA: "ON"
+      WALBERLA_BUILD_WITH_OPENMP: "OFF"
+      WALBERLA_BUILD_WITH_CODEGEN: "ON"
+      WALBERLA_BUILD_WITH_PYTHON: "ON"
+      WALBERLA_BUILD_WITH_HALF_PRECISION_SUPPORT: "ON"
+   only:
+      variables:
+         - $ENABLE_NIGHTLY_BUILDS
+   tags:
+      - cuda11
+      - docker
+
+gcc_13_hybrid:
+   extends: .build_template
    image: i10git.cs.fau.de:5005/walberla/buildenvs/gcc-13:21
->>>>>>> de152743
    stage: pretest
-   variables:
-      WALBERLA_BUILD_WITH_CUDA: "ON"
-      CMAKE_CUDA_ARCHITECTURES: "60"
-   tags:
-      - cuda11
-      - docker
-
-gcc_12_serial_dbg:
-   extends: .build_template
-<<<<<<< HEAD
-   image: i10git.cs.fau.de:5005/walberla/buildenvs/gcc-12
-=======
+   before_script:
+      - pip3 install lbmpy==1.3.3 jinja2 pytest
+      - cd python
+      - python3 -m pytest --junitxml=report.xml pystencils_walberla lbmpy_walberla
+      - pip3 list
+      - cd ..
+      - CC=gcc CXX=g++ pip3 install cupy-cuda11x
+   variables:
+      WALBERLA_BUILD_WITH_CUDA: "ON"
+      WALBERLA_BUILD_WITH_CODEGEN: "ON"
+      WALBERLA_BUILD_WITH_PYTHON: "ON"
+      WALBERLA_BUILD_WITH_HALF_PRECISION_SUPPORT: "ON"
+   tags:
+      - cuda11
+      - docker
+
+gcc_13_serial_dbg:
+   extends: .build_template
    image: i10git.cs.fau.de:5005/walberla/buildenvs/gcc-13:21
    before_script:
       - pip3 install lbmpy==1.3.3 jinja2 pytest
@@ -952,23 +831,21 @@
       - pip3 list
       - cd ..
       - CC=gcc CXX=g++ pip3 install cupy-cuda11x
->>>>>>> de152743
-   variables:
-      WALBERLA_BUILD_WITH_CUDA: "ON"
-      WALBERLA_BUILD_WITH_MPI: "OFF"
-      WALBERLA_BUILD_WITH_OPENMP: "OFF"
-      WALBERLA_BUILD_WITH_PARMETIS: "OFF"
-      CMAKE_BUILD_TYPE: "DebugOptimized"
-      CMAKE_CUDA_ARCHITECTURES: "60"
-   tags:
-      - cuda11
-      - docker
-
-gcc_12_mpionly_dbg:
-   extends: .build_template
-<<<<<<< HEAD
-   image: i10git.cs.fau.de:5005/walberla/buildenvs/gcc-12
-=======
+   variables:
+      WALBERLA_BUILD_WITH_CUDA: "ON"
+      WALBERLA_BUILD_WITH_MPI: "OFF"
+      WALBERLA_BUILD_WITH_OPENMP: "OFF"
+      WALBERLA_BUILD_WITH_PARMETIS: "OFF"
+      CMAKE_BUILD_TYPE: "DebugOptimized"
+      WALBERLA_BUILD_WITH_CODEGEN: "ON"
+      WALBERLA_BUILD_WITH_PYTHON: "ON"
+      WALBERLA_BUILD_WITH_HALF_PRECISION_SUPPORT: "ON"
+   tags:
+      - cuda11
+      - docker
+
+gcc_13_mpionly_dbg:
+   extends: .build_template
    image: i10git.cs.fau.de:5005/walberla/buildenvs/gcc-13:21
    before_script:
       - pip3 install lbmpy==1.3.3 jinja2 pytest
@@ -977,21 +854,19 @@
       - pip3 list
       - cd ..
       - CC=gcc CXX=g++ pip3 install cupy-cuda11x
->>>>>>> de152743
-   variables:
-      WALBERLA_BUILD_WITH_CUDA: "ON"
-      CMAKE_BUILD_TYPE: "DebugOptimized"
-      WALBERLA_BUILD_WITH_OPENMP: "OFF"
-      CMAKE_CUDA_ARCHITECTURES: "60"
-   tags:
-      - cuda11
-      - docker
-
-gcc_12_hybrid_dbg:
-   extends: .build_template
-<<<<<<< HEAD
-   image: i10git.cs.fau.de:5005/walberla/buildenvs/gcc-12
-=======
+   variables:
+      WALBERLA_BUILD_WITH_CUDA: "ON"
+      CMAKE_BUILD_TYPE: "DebugOptimized"
+      WALBERLA_BUILD_WITH_OPENMP: "OFF"
+      WALBERLA_BUILD_WITH_CODEGEN: "ON"
+      WALBERLA_BUILD_WITH_PYTHON: "ON"
+      WALBERLA_BUILD_WITH_HALF_PRECISION_SUPPORT: "ON"
+   tags:
+      - cuda11
+      - docker
+
+gcc_13_hybrid_dbg:
+   extends: .build_template
    image: i10git.cs.fau.de:5005/walberla/buildenvs/gcc-13:21
    before_script:
       - pip3 install lbmpy==1.3.3 jinja2 pytest
@@ -1000,20 +875,18 @@
       - pip3 list
       - cd ..
       - CC=gcc CXX=g++ pip3 install cupy-cuda11x
->>>>>>> de152743
-   variables:
-      WALBERLA_BUILD_WITH_CUDA: "ON"
-      CMAKE_BUILD_TYPE: "DebugOptimized"
-      CMAKE_CUDA_ARCHITECTURES: "60"
-   tags:
-      - cuda11
-      - docker
-
-gcc_12_hybrid_dbg_sp:
-   extends: .build_template
-<<<<<<< HEAD
-   image: i10git.cs.fau.de:5005/walberla/buildenvs/gcc-12
-=======
+   variables:
+      WALBERLA_BUILD_WITH_CUDA: "ON"
+      CMAKE_BUILD_TYPE: "DebugOptimized"
+      WALBERLA_BUILD_WITH_CODEGEN: "ON"
+      WALBERLA_BUILD_WITH_PYTHON: "ON"
+      WALBERLA_BUILD_WITH_HALF_PRECISION_SUPPORT: "ON"
+   tags:
+      - cuda11
+      - docker
+
+gcc_13_hybrid_dbg_sp:
+   extends: .build_template
    image: i10git.cs.fau.de:5005/walberla/buildenvs/gcc-13:21
    before_script:
       - pip3 install lbmpy==1.3.3 jinja2 pytest
@@ -1022,203 +895,156 @@
       - pip3 list
       - cd ..
       - CC=gcc CXX=g++ pip3 install cupy-cuda11x
->>>>>>> de152743
    variables:
       WALBERLA_BUILD_WITH_CUDA: "ON"
       CMAKE_BUILD_TYPE: "DebugOptimized"
       WALBERLA_DOUBLE_ACCURACY: "OFF"
       WALBERLA_BUILD_WITH_PARMETIS: "OFF"
       WALBERLA_BUILD_WITH_METIS: "OFF"
-      CMAKE_CUDA_ARCHITECTURES: "60"
-   tags:
-      - cuda11
-      - docker
-
-<<<<<<< HEAD
-clang_12_serial:
-   extends: .build_template
-   image: i10git.cs.fau.de:5005/walberla/buildenvs/clang-12
-=======
+      WALBERLA_BUILD_WITH_CODEGEN: "ON"
+      WALBERLA_BUILD_WITH_PYTHON: "ON"
+      WALBERLA_BUILD_WITH_HALF_PRECISION_SUPPORT: "ON"
+   tags:
+      - cuda11
+      - docker
+
 clang_14_serial:
    extends: .build_template
    image: i10git.cs.fau.de:5005/walberla/buildenvs/clang-14:21
->>>>>>> de152743
-   before_script:
-      - pip3 install lbmpy==1.3.3 jinja2 pytest
-      - cd python
-      - python3 -m pytest --junitxml=report.xml pystencils_walberla lbmpy_walberla
-      - pip3 list
-      - cd ..
-      - CC=gcc CXX=g++ pip3 install cupy-cuda11x
-   variables:
-      WALBERLA_BUILD_WITH_CUDA: "ON"
-      WALBERLA_BUILD_WITH_MPI: "OFF"
-      WALBERLA_BUILD_WITH_OPENMP: "OFF"
-      WALBERLA_BUILD_WITH_PARMETIS: "OFF"
-      WALBERLA_BUILD_WITH_CODEGEN: "ON"
-      WALBERLA_BUILD_WITH_PYTHON: "ON"
-      CMAKE_CUDA_ARCHITECTURES: "60"
-   only:
-      variables:
-         - $ENABLE_NIGHTLY_BUILDS
-   tags:
-      - cuda11
-      - docker
-
-<<<<<<< HEAD
-clang_12_mpionly:
-   extends: .build_template
-   image: i10git.cs.fau.de:5005/walberla/buildenvs/clang-12
-=======
+   before_script:
+      - pip3 install lbmpy==1.3.3 jinja2 pytest
+      - cd python
+      - python3 -m pytest --junitxml=report.xml pystencils_walberla lbmpy_walberla
+      - pip3 list
+      - cd ..
+      - CC=gcc CXX=g++ pip3 install cupy-cuda11x
+   variables:
+      WALBERLA_BUILD_WITH_CUDA: "ON"
+      WALBERLA_BUILD_WITH_MPI: "OFF"
+      WALBERLA_BUILD_WITH_OPENMP: "OFF"
+      WALBERLA_BUILD_WITH_PARMETIS: "OFF"
+      WALBERLA_BUILD_WITH_CODEGEN: "ON"
+      WALBERLA_BUILD_WITH_PYTHON: "ON"
+   only:
+      variables:
+         - $ENABLE_NIGHTLY_BUILDS
+   tags:
+      - cuda11
+      - docker
+
 clang_14_mpionly:
    extends: .build_template
    image: i10git.cs.fau.de:5005/walberla/buildenvs/clang-14:21
->>>>>>> de152743
-   before_script:
-      - pip3 install lbmpy==1.3.3 jinja2 pytest
-      - cd python
-      - python3 -m pytest --junitxml=report.xml pystencils_walberla lbmpy_walberla
-      - pip3 list
-      - cd ..
-      - CC=gcc CXX=g++ pip3 install cupy-cuda11x
-   variables:
-      WALBERLA_BUILD_WITH_CUDA: "ON"
-      WALBERLA_BUILD_WITH_OPENMP: "OFF"
-      WALBERLA_BUILD_WITH_CODEGEN: "ON"
-      WALBERLA_BUILD_WITH_PYTHON: "ON"
-      CMAKE_CUDA_ARCHITECTURES: "60"
-   only:
-      variables:
-         - $ENABLE_NIGHTLY_BUILDS
-   tags:
-      - cuda11
-      - docker
-
-<<<<<<< HEAD
-clang_12_hybrid:
-   extends: .build_template
-   image: i10git.cs.fau.de:5005/walberla/buildenvs/clang-12
-=======
+   before_script:
+      - pip3 install lbmpy==1.3.3 jinja2 pytest
+      - cd python
+      - python3 -m pytest --junitxml=report.xml pystencils_walberla lbmpy_walberla
+      - pip3 list
+      - cd ..
+      - CC=gcc CXX=g++ pip3 install cupy-cuda11x
+   variables:
+      WALBERLA_BUILD_WITH_CUDA: "ON"
+      WALBERLA_BUILD_WITH_OPENMP: "OFF"
+      WALBERLA_BUILD_WITH_CODEGEN: "ON"
+      WALBERLA_BUILD_WITH_PYTHON: "ON"
+   only:
+      variables:
+         - $ENABLE_NIGHTLY_BUILDS
+   tags:
+      - cuda11
+      - docker
+
 clang_14_hybrid:
    extends: .build_template
    image: i10git.cs.fau.de:5005/walberla/buildenvs/clang-14:21
->>>>>>> de152743
-   before_script:
-      - pip3 install lbmpy==1.3.3 jinja2 pytest
-      - cd python
-      - python3 -m pytest --junitxml=report.xml pystencils_walberla lbmpy_walberla
-      - pip3 list
-      - cd ..
-      - CC=gcc CXX=g++ pip3 install cupy-cuda11x
-   variables:
-      WALBERLA_BUILD_WITH_CUDA: "ON"
-      WALBERLA_BUILD_WITH_CODEGEN: "ON"
-      WALBERLA_BUILD_WITH_PYTHON: "ON"
-      CMAKE_CUDA_ARCHITECTURES: "60"
-   only:
-      variables:
-         - $ENABLE_NIGHTLY_BUILDS
-   tags:
-      - cuda11
-      - docker
-
-<<<<<<< HEAD
-clang_12_serial_dbg:
-   extends: .build_template
-   image: i10git.cs.fau.de:5005/walberla/buildenvs/clang-12
-=======
+   before_script:
+      - pip3 install lbmpy==1.3.3 jinja2 pytest
+      - cd python
+      - python3 -m pytest --junitxml=report.xml pystencils_walberla lbmpy_walberla
+      - pip3 list
+      - cd ..
+      - CC=gcc CXX=g++ pip3 install cupy-cuda11x
+   variables:
+      WALBERLA_BUILD_WITH_CUDA: "ON"
+      WALBERLA_BUILD_WITH_CODEGEN: "ON"
+      WALBERLA_BUILD_WITH_PYTHON: "ON"
+   only:
+      variables:
+         - $ENABLE_NIGHTLY_BUILDS
+   tags:
+      - cuda11
+      - docker
+
 clang_14_serial_dbg:
    extends: .build_template
    image: i10git.cs.fau.de:5005/walberla/buildenvs/clang-14:21
->>>>>>> de152743
-   before_script:
-      - pip3 install lbmpy==1.3.3 jinja2 pytest
-      - cd python
-      - python3 -m pytest --junitxml=report.xml pystencils_walberla lbmpy_walberla
-      - pip3 list
-      - cd ..
-      - CC=gcc CXX=g++ pip3 install cupy-cuda11x
-   variables:
-      WALBERLA_BUILD_WITH_CUDA: "ON"
-      WALBERLA_BUILD_WITH_MPI: "OFF"
-      WALBERLA_BUILD_WITH_OPENMP: "OFF"
-      WALBERLA_BUILD_WITH_PARMETIS: "OFF"
-      CMAKE_BUILD_TYPE: "DebugOptimized"
-      WALBERLA_BUILD_WITH_CODEGEN: "ON"
-      WALBERLA_BUILD_WITH_PYTHON: "ON"
-      CMAKE_CUDA_ARCHITECTURES: "60"
-   only:
-      variables:
-         - $ENABLE_NIGHTLY_BUILDS
-   tags:
-      - cuda11
-      - docker
-
-<<<<<<< HEAD
-clang_12_mpionly_dbg:
-   extends: .build_template
-   image: i10git.cs.fau.de:5005/walberla/buildenvs/clang-12
-=======
+   before_script:
+      - pip3 install lbmpy==1.3.3 jinja2 pytest
+      - cd python
+      - python3 -m pytest --junitxml=report.xml pystencils_walberla lbmpy_walberla
+      - pip3 list
+      - cd ..
+      - CC=gcc CXX=g++ pip3 install cupy-cuda11x
+   variables:
+      WALBERLA_BUILD_WITH_CUDA: "ON"
+      WALBERLA_BUILD_WITH_MPI: "OFF"
+      WALBERLA_BUILD_WITH_OPENMP: "OFF"
+      WALBERLA_BUILD_WITH_PARMETIS: "OFF"
+      CMAKE_BUILD_TYPE: "DebugOptimized"
+      WALBERLA_BUILD_WITH_CODEGEN: "ON"
+      WALBERLA_BUILD_WITH_PYTHON: "ON"
+   only:
+      variables:
+         - $ENABLE_NIGHTLY_BUILDS
+   tags:
+      - cuda11
+      - docker
+
 clang_14_mpionly_dbg:
    extends: .build_template
    image: i10git.cs.fau.de:5005/walberla/buildenvs/clang-14:21
->>>>>>> de152743
-   before_script:
-      - pip3 install lbmpy==1.3.3 jinja2 pytest
-      - cd python
-      - python3 -m pytest --junitxml=report.xml pystencils_walberla lbmpy_walberla
-      - pip3 list
-      - cd ..
-      - CC=gcc CXX=g++ pip3 install cupy-cuda11x
-   variables:
-      WALBERLA_BUILD_WITH_CUDA: "ON"
-      CMAKE_BUILD_TYPE: "DebugOptimized"
-      WALBERLA_BUILD_WITH_OPENMP: "OFF"
-      WALBERLA_BUILD_WITH_CODEGEN: "ON"
-      WALBERLA_BUILD_WITH_PYTHON: "ON"
-      CMAKE_CUDA_ARCHITECTURES: "60"
-   only:
-      variables:
-         - $ENABLE_NIGHTLY_BUILDS
-   tags:
-      - cuda11
-      - docker
-
-<<<<<<< HEAD
-clang_12_hybrid_dbg:
-   extends: .build_template
-   image: i10git.cs.fau.de:5005/walberla/buildenvs/clang-12
-=======
+   before_script:
+      - pip3 install lbmpy==1.3.3 jinja2 pytest
+      - cd python
+      - python3 -m pytest --junitxml=report.xml pystencils_walberla lbmpy_walberla
+      - pip3 list
+      - cd ..
+      - CC=gcc CXX=g++ pip3 install cupy-cuda11x
+   variables:
+      WALBERLA_BUILD_WITH_CUDA: "ON"
+      CMAKE_BUILD_TYPE: "DebugOptimized"
+      WALBERLA_BUILD_WITH_OPENMP: "OFF"
+      WALBERLA_BUILD_WITH_CODEGEN: "ON"
+      WALBERLA_BUILD_WITH_PYTHON: "ON"
+   only:
+      variables:
+         - $ENABLE_NIGHTLY_BUILDS
+   tags:
+      - cuda11
+      - docker
+
 clang_14_hybrid_dbg:
    extends: .build_template
    image: i10git.cs.fau.de:5005/walberla/buildenvs/clang-14:21
->>>>>>> de152743
-   before_script:
-      - pip3 install lbmpy==1.3.3 jinja2 pytest
-      - cd python
-      - python3 -m pytest --junitxml=report.xml pystencils_walberla lbmpy_walberla
-      - pip3 list
-      - cd ..
-      - CC=gcc CXX=g++ pip3 install cupy-cuda11x
-   variables:
-      WALBERLA_BUILD_WITH_CUDA: "ON"
-      CMAKE_BUILD_TYPE: "DebugOptimized"
-      WALBERLA_BUILD_WITH_CODEGEN: "ON"
-      WALBERLA_BUILD_WITH_PYTHON: "ON"
-      CMAKE_CUDA_ARCHITECTURES: "60"
-   tags:
-      - cuda11
-      - docker
-
-<<<<<<< HEAD
-clang_12_hybrid_dbg_sp:
-   extends: .build_template
-   image: i10git.cs.fau.de:5005/walberla/buildenvs/clang-12
-=======
+   before_script:
+      - pip3 install lbmpy==1.3.3 jinja2 pytest
+      - cd python
+      - python3 -m pytest --junitxml=report.xml pystencils_walberla lbmpy_walberla
+      - pip3 list
+      - cd ..
+      - CC=gcc CXX=g++ pip3 install cupy-cuda11x
+   variables:
+      WALBERLA_BUILD_WITH_CUDA: "ON"
+      CMAKE_BUILD_TYPE: "DebugOptimized"
+      WALBERLA_BUILD_WITH_CODEGEN: "ON"
+      WALBERLA_BUILD_WITH_PYTHON: "ON"
+   tags:
+      - cuda11
+      - docker
+
 clang_14_hybrid_dbg_sp:
    extends: .build_template
    image: i10git.cs.fau.de:5005/walberla/buildenvs/clang-14:21
->>>>>>> de152743
    before_script:
       - pip3 install lbmpy==1.3.3 jinja2 pytest
       - cd python
@@ -1234,202 +1060,153 @@
       WALBERLA_BUILD_WITH_METIS: "OFF"
       WALBERLA_BUILD_WITH_CODEGEN: "ON"
       WALBERLA_BUILD_WITH_PYTHON: "ON"
-      CMAKE_CUDA_ARCHITECTURES: "60"
-   only:
-      variables:
-         - $ENABLE_NIGHTLY_BUILDS
-   tags:
-      - cuda11
-      - docker
-
-<<<<<<< HEAD
-clang_13_serial:
-   extends: .build_template
-   image: i10git.cs.fau.de:5005/walberla/buildenvs/clang-13
-=======
+   only:
+      variables:
+         - $ENABLE_NIGHTLY_BUILDS
+   tags:
+      - cuda11
+      - docker
+
 clang_15_serial:
    extends: .build_template
    image: i10git.cs.fau.de:5005/walberla/buildenvs/clang-15:21
->>>>>>> de152743
-   before_script:
-      - pip3 install lbmpy==1.3.3 jinja2 pytest
-      - cd python
-      - python3 -m pytest --junitxml=report.xml pystencils_walberla lbmpy_walberla
-      - pip3 list
-      - cd ..
-      - CC=gcc CXX=g++ pip3 install cupy-cuda11x
-   variables:
-      WALBERLA_BUILD_WITH_CUDA: "ON"
-      WALBERLA_BUILD_WITH_MPI: "OFF"
-      WALBERLA_BUILD_WITH_OPENMP: "OFF"
-      WALBERLA_BUILD_WITH_PARMETIS: "OFF"
-      WALBERLA_BUILD_WITH_CODEGEN: "ON"
-      WALBERLA_BUILD_WITH_PYTHON: "ON"
-      CMAKE_CUDA_ARCHITECTURES: "60"
-   only:
-      variables:
-         - $ENABLE_NIGHTLY_BUILDS
-   tags:
-      - cuda11
-      - docker
-
-<<<<<<< HEAD
-clang_13_mpionly:
-   extends: .build_template
-   image: i10git.cs.fau.de:5005/walberla/buildenvs/clang-13
-=======
+   before_script:
+      - pip3 install lbmpy==1.3.3 jinja2 pytest
+      - cd python
+      - python3 -m pytest --junitxml=report.xml pystencils_walberla lbmpy_walberla
+      - pip3 list
+      - cd ..
+      - CC=gcc CXX=g++ pip3 install cupy-cuda11x
+   variables:
+      WALBERLA_BUILD_WITH_CUDA: "ON"
+      WALBERLA_BUILD_WITH_MPI: "OFF"
+      WALBERLA_BUILD_WITH_OPENMP: "OFF"
+      WALBERLA_BUILD_WITH_PARMETIS: "OFF"
+      WALBERLA_BUILD_WITH_CODEGEN: "ON"
+      WALBERLA_BUILD_WITH_PYTHON: "ON"
+   only:
+      variables:
+         - $ENABLE_NIGHTLY_BUILDS
+   tags:
+      - cuda11
+      - docker
+
 clang_15_mpionly:
    extends: .build_template
    image: i10git.cs.fau.de:5005/walberla/buildenvs/clang-15:21
->>>>>>> de152743
-   before_script:
-      - pip3 install lbmpy==1.3.3 jinja2 pytest
-      - cd python
-      - python3 -m pytest --junitxml=report.xml pystencils_walberla lbmpy_walberla
-      - pip3 list
-      - cd ..
-      - CC=gcc CXX=g++ pip3 install cupy-cuda11x
-   variables:
-      WALBERLA_BUILD_WITH_CUDA: "ON"
-      WALBERLA_BUILD_WITH_OPENMP: "OFF"
-      WALBERLA_BUILD_WITH_CODEGEN: "ON"
-      WALBERLA_BUILD_WITH_PYTHON: "ON"
-      CMAKE_CUDA_ARCHITECTURES: "60"
-   only:
-      variables:
-         - $ENABLE_NIGHTLY_BUILDS
-   tags:
-      - cuda11
-      - docker
-
-<<<<<<< HEAD
-clang_13_hybrid:
-   extends: .build_template
-   image: i10git.cs.fau.de:5005/walberla/buildenvs/clang-13
-=======
+   before_script:
+      - pip3 install lbmpy==1.3.3 jinja2 pytest
+      - cd python
+      - python3 -m pytest --junitxml=report.xml pystencils_walberla lbmpy_walberla
+      - pip3 list
+      - cd ..
+      - CC=gcc CXX=g++ pip3 install cupy-cuda11x
+   variables:
+      WALBERLA_BUILD_WITH_CUDA: "ON"
+      WALBERLA_BUILD_WITH_OPENMP: "OFF"
+      WALBERLA_BUILD_WITH_CODEGEN: "ON"
+      WALBERLA_BUILD_WITH_PYTHON: "ON"
+   only:
+      variables:
+         - $ENABLE_NIGHTLY_BUILDS
+   tags:
+      - cuda11
+      - docker
+
 clang_15_hybrid:
    extends: .build_template
    image: i10git.cs.fau.de:5005/walberla/buildenvs/clang-15:21
->>>>>>> de152743
-   before_script:
-      - pip3 install lbmpy==1.3.3 jinja2 pytest
-      - cd python
-      - python3 -m pytest --junitxml=report.xml pystencils_walberla lbmpy_walberla
-      - pip3 list
-      - cd ..
-      - CC=gcc CXX=g++ pip3 install cupy-cuda11x
-   variables:
-      WALBERLA_BUILD_WITH_CUDA: "ON"
-      WALBERLA_BUILD_WITH_CODEGEN: "ON"
-      WALBERLA_BUILD_WITH_PYTHON: "ON"
-      CMAKE_CUDA_ARCHITECTURES: "60"
-   only:
-      variables:
-         - $ENABLE_NIGHTLY_BUILDS
-   tags:
-      - cuda11
-      - docker
-
-<<<<<<< HEAD
-clang_13_serial_dbg:
-   extends: .build_template
-   image: i10git.cs.fau.de:5005/walberla/buildenvs/clang-13
-=======
+   before_script:
+      - pip3 install lbmpy==1.3.3 jinja2 pytest
+      - cd python
+      - python3 -m pytest --junitxml=report.xml pystencils_walberla lbmpy_walberla
+      - pip3 list
+      - cd ..
+      - CC=gcc CXX=g++ pip3 install cupy-cuda11x
+   variables:
+      WALBERLA_BUILD_WITH_CUDA: "ON"
+      WALBERLA_BUILD_WITH_CODEGEN: "ON"
+      WALBERLA_BUILD_WITH_PYTHON: "ON"
+   only:
+      variables:
+         - $ENABLE_NIGHTLY_BUILDS
+   tags:
+      - cuda11
+      - docker
+
 clang_15_serial_dbg:
    extends: .build_template
    image: i10git.cs.fau.de:5005/walberla/buildenvs/clang-15:21
->>>>>>> de152743
-   before_script:
-      - pip3 install lbmpy==1.3.3 jinja2 pytest
-      - cd python
-      - python3 -m pytest --junitxml=report.xml pystencils_walberla lbmpy_walberla
-      - pip3 list
-      - cd ..
-      - CC=gcc CXX=g++ pip3 install cupy-cuda11x
-   variables:
-      WALBERLA_BUILD_WITH_CUDA: "ON"
-      WALBERLA_BUILD_WITH_MPI: "OFF"
-      WALBERLA_BUILD_WITH_OPENMP: "OFF"
-      WALBERLA_BUILD_WITH_PARMETIS: "OFF"
-      CMAKE_BUILD_TYPE: "DebugOptimized"
-      WALBERLA_BUILD_WITH_CODEGEN: "ON"
-      WALBERLA_BUILD_WITH_PYTHON: "ON"
-      CMAKE_CUDA_ARCHITECTURES: "60"
-   only:
-      variables:
-         - $ENABLE_NIGHTLY_BUILDS
-   tags:
-      - cuda11
-      - docker
-
-<<<<<<< HEAD
-clang_13_mpionly_dbg:
-   extends: .build_template
-   image: i10git.cs.fau.de:5005/walberla/buildenvs/clang-13
-=======
+   before_script:
+      - pip3 install lbmpy==1.3.3 jinja2 pytest
+      - cd python
+      - python3 -m pytest --junitxml=report.xml pystencils_walberla lbmpy_walberla
+      - pip3 list
+      - cd ..
+      - CC=gcc CXX=g++ pip3 install cupy-cuda11x
+   variables:
+      WALBERLA_BUILD_WITH_CUDA: "ON"
+      WALBERLA_BUILD_WITH_MPI: "OFF"
+      WALBERLA_BUILD_WITH_OPENMP: "OFF"
+      WALBERLA_BUILD_WITH_PARMETIS: "OFF"
+      CMAKE_BUILD_TYPE: "DebugOptimized"
+      WALBERLA_BUILD_WITH_CODEGEN: "ON"
+      WALBERLA_BUILD_WITH_PYTHON: "ON"
+   only:
+      variables:
+         - $ENABLE_NIGHTLY_BUILDS
+   tags:
+      - cuda11
+      - docker
+
 clang_15_mpionly_dbg:
    extends: .build_template
    image: i10git.cs.fau.de:5005/walberla/buildenvs/clang-15:21
->>>>>>> de152743
-   before_script:
-      - pip3 install lbmpy==1.3.3 jinja2 pytest
-      - cd python
-      - python3 -m pytest --junitxml=report.xml pystencils_walberla lbmpy_walberla
-      - pip3 list
-      - cd ..
-      - CC=gcc CXX=g++ pip3 install cupy-cuda11x
-   variables:
-      WALBERLA_BUILD_WITH_CUDA: "ON"
-      CMAKE_BUILD_TYPE: "DebugOptimized"
-      WALBERLA_BUILD_WITH_OPENMP: "OFF"
-      WALBERLA_BUILD_WITH_CODEGEN: "ON"
-      WALBERLA_BUILD_WITH_PYTHON: "ON"
-      CMAKE_CUDA_ARCHITECTURES: "60"
-   only:
-      variables:
-         - $ENABLE_NIGHTLY_BUILDS
-   tags:
-      - cuda11
-      - docker
-
-<<<<<<< HEAD
-clang_13_hybrid_dbg:
-   extends: .build_template
-   image: i10git.cs.fau.de:5005/walberla/buildenvs/clang-13
-=======
+   before_script:
+      - pip3 install lbmpy==1.3.3 jinja2 pytest
+      - cd python
+      - python3 -m pytest --junitxml=report.xml pystencils_walberla lbmpy_walberla
+      - pip3 list
+      - cd ..
+      - CC=gcc CXX=g++ pip3 install cupy-cuda11x
+   variables:
+      WALBERLA_BUILD_WITH_CUDA: "ON"
+      CMAKE_BUILD_TYPE: "DebugOptimized"
+      WALBERLA_BUILD_WITH_OPENMP: "OFF"
+      WALBERLA_BUILD_WITH_CODEGEN: "ON"
+      WALBERLA_BUILD_WITH_PYTHON: "ON"
+   only:
+      variables:
+         - $ENABLE_NIGHTLY_BUILDS
+   tags:
+      - cuda11
+      - docker
+
 clang_15_hybrid_dbg:
    extends: .build_template
    image: i10git.cs.fau.de:5005/walberla/buildenvs/clang-15:21
->>>>>>> de152743
-   before_script:
-      - pip3 install lbmpy==1.3.3 jinja2 pytest
-      - cd python
-      - python3 -m pytest --junitxml=report.xml pystencils_walberla lbmpy_walberla
-      - pip3 list
-      - cd ..
-      - CC=gcc CXX=g++ pip3 install cupy-cuda11x
-   variables:
-      WALBERLA_BUILD_WITH_CUDA: "ON"
-      CMAKE_BUILD_TYPE: "DebugOptimized"
-      WALBERLA_BUILD_WITH_CODEGEN: "ON"
-      WALBERLA_BUILD_WITH_PYTHON: "ON"
-      CMAKE_CUDA_ARCHITECTURES: "60"
-   only:
-      variables:
-         - $ENABLE_NIGHTLY_BUILDS
-   tags:
-      - cuda11
-      - docker
-
-<<<<<<< HEAD
-clang_13_hybrid_dbg_sp:
-   extends: .build_template
-   image: i10git.cs.fau.de:5005/walberla/buildenvs/clang-13
-=======
+   before_script:
+      - pip3 install lbmpy==1.3.3 jinja2 pytest
+      - cd python
+      - python3 -m pytest --junitxml=report.xml pystencils_walberla lbmpy_walberla
+      - pip3 list
+      - cd ..
+      - CC=gcc CXX=g++ pip3 install cupy-cuda11x
+   variables:
+      WALBERLA_BUILD_WITH_CUDA: "ON"
+      CMAKE_BUILD_TYPE: "DebugOptimized"
+      WALBERLA_BUILD_WITH_CODEGEN: "ON"
+      WALBERLA_BUILD_WITH_PYTHON: "ON"
+   only:
+      variables:
+         - $ENABLE_NIGHTLY_BUILDS
+   tags:
+      - cuda11
+      - docker
+
 clang_15_hybrid_dbg_sp:
    extends: .build_template
    image: i10git.cs.fau.de:5005/walberla/buildenvs/clang-15:21
->>>>>>> de152743
    before_script:
       - pip3 install lbmpy==1.3.3 jinja2 pytest
       - cd python
@@ -1445,202 +1222,153 @@
       WALBERLA_BUILD_WITH_METIS: "OFF"
       WALBERLA_BUILD_WITH_CODEGEN: "ON"
       WALBERLA_BUILD_WITH_PYTHON: "ON"
-      CMAKE_CUDA_ARCHITECTURES: "60"
-   only:
-      variables:
-         - $ENABLE_NIGHTLY_BUILDS
-   tags:
-      - cuda11
-      - docker
-
-<<<<<<< HEAD
-clang_14_serial:
-   extends: .build_template
-   image: i10git.cs.fau.de:5005/walberla/buildenvs/clang-14
-=======
+   only:
+      variables:
+         - $ENABLE_NIGHTLY_BUILDS
+   tags:
+      - cuda11
+      - docker
+
 clang_16_serial:
    extends: .build_template
    image: i10git.cs.fau.de:5005/walberla/buildenvs/clang-16:21
->>>>>>> de152743
-   before_script:
-      - pip3 install lbmpy==1.3.3 jinja2 pytest
-      - cd python
-      - python3 -m pytest --junitxml=report.xml pystencils_walberla lbmpy_walberla
-      - pip3 list
-      - cd ..
-      - CC=gcc CXX=g++ pip3 install cupy-cuda11x
-   variables:
-      WALBERLA_BUILD_WITH_CUDA: "ON"
-      WALBERLA_BUILD_WITH_MPI: "OFF"
-      WALBERLA_BUILD_WITH_OPENMP: "OFF"
-      WALBERLA_BUILD_WITH_PARMETIS: "OFF"
-      WALBERLA_BUILD_WITH_CODEGEN: "ON"
-      WALBERLA_BUILD_WITH_PYTHON: "ON"
-      CMAKE_CUDA_ARCHITECTURES: "60"
-   only:
-      variables:
-         - $ENABLE_NIGHTLY_BUILDS
-   tags:
-      - cuda11
-      - docker
-
-<<<<<<< HEAD
-clang_14_mpionly:
-   extends: .build_template
-   image: i10git.cs.fau.de:5005/walberla/buildenvs/clang-14
-=======
+   before_script:
+      - pip3 install lbmpy==1.3.3 jinja2 pytest
+      - cd python
+      - python3 -m pytest --junitxml=report.xml pystencils_walberla lbmpy_walberla
+      - pip3 list
+      - cd ..
+      - CC=gcc CXX=g++ pip3 install cupy-cuda11x
+   variables:
+      WALBERLA_BUILD_WITH_CUDA: "ON"
+      WALBERLA_BUILD_WITH_MPI: "OFF"
+      WALBERLA_BUILD_WITH_OPENMP: "OFF"
+      WALBERLA_BUILD_WITH_PARMETIS: "OFF"
+      WALBERLA_BUILD_WITH_CODEGEN: "ON"
+      WALBERLA_BUILD_WITH_PYTHON: "ON"
+   only:
+      variables:
+         - $ENABLE_NIGHTLY_BUILDS
+   tags:
+      - cuda11
+      - docker
+
 clang_16_mpionly:
    extends: .build_template
    image: i10git.cs.fau.de:5005/walberla/buildenvs/clang-16:21
->>>>>>> de152743
-   before_script:
-      - pip3 install lbmpy==1.3.3 jinja2 pytest
-      - cd python
-      - python3 -m pytest --junitxml=report.xml pystencils_walberla lbmpy_walberla
-      - pip3 list
-      - cd ..
-      - CC=gcc CXX=g++ pip3 install cupy-cuda11x
-   variables:
-      WALBERLA_BUILD_WITH_CUDA: "ON"
-      WALBERLA_BUILD_WITH_OPENMP: "OFF"
-      WALBERLA_BUILD_WITH_CODEGEN: "ON"
-      WALBERLA_BUILD_WITH_PYTHON: "ON"
-      CMAKE_CUDA_ARCHITECTURES: "60"
-   only:
-      variables:
-         - $ENABLE_NIGHTLY_BUILDS
-   tags:
-      - cuda11
-      - docker
-
-<<<<<<< HEAD
-clang_14_hybrid:
-   extends: .build_template
-   image: i10git.cs.fau.de:5005/walberla/buildenvs/clang-14
-=======
+   before_script:
+      - pip3 install lbmpy==1.3.3 jinja2 pytest
+      - cd python
+      - python3 -m pytest --junitxml=report.xml pystencils_walberla lbmpy_walberla
+      - pip3 list
+      - cd ..
+      - CC=gcc CXX=g++ pip3 install cupy-cuda11x
+   variables:
+      WALBERLA_BUILD_WITH_CUDA: "ON"
+      WALBERLA_BUILD_WITH_OPENMP: "OFF"
+      WALBERLA_BUILD_WITH_CODEGEN: "ON"
+      WALBERLA_BUILD_WITH_PYTHON: "ON"
+   only:
+      variables:
+         - $ENABLE_NIGHTLY_BUILDS
+   tags:
+      - cuda11
+      - docker
+
 clang_16_hybrid:
    extends: .build_template
    image: i10git.cs.fau.de:5005/walberla/buildenvs/clang-16:21
->>>>>>> de152743
-   before_script:
-      - pip3 install lbmpy==1.3.3 jinja2 pytest
-      - cd python
-      - python3 -m pytest --junitxml=report.xml pystencils_walberla lbmpy_walberla
-      - pip3 list
-      - cd ..
-      - CC=gcc CXX=g++ pip3 install cupy-cuda11x
-   variables:
-      WALBERLA_BUILD_WITH_CUDA: "ON"
-      WALBERLA_BUILD_WITH_CODEGEN: "ON"
-      WALBERLA_BUILD_WITH_PYTHON: "ON"
-      CMAKE_CUDA_ARCHITECTURES: "60"
-   only:
-      variables:
-         - $ENABLE_NIGHTLY_BUILDS
-   tags:
-      - cuda11
-      - docker
-
-<<<<<<< HEAD
-clang_14_serial_dbg:
-   extends: .build_template
-   image: i10git.cs.fau.de:5005/walberla/buildenvs/clang-14
-=======
+   before_script:
+      - pip3 install lbmpy==1.3.3 jinja2 pytest
+      - cd python
+      - python3 -m pytest --junitxml=report.xml pystencils_walberla lbmpy_walberla
+      - pip3 list
+      - cd ..
+      - CC=gcc CXX=g++ pip3 install cupy-cuda11x
+   variables:
+      WALBERLA_BUILD_WITH_CUDA: "ON"
+      WALBERLA_BUILD_WITH_CODEGEN: "ON"
+      WALBERLA_BUILD_WITH_PYTHON: "ON"
+   only:
+      variables:
+         - $ENABLE_NIGHTLY_BUILDS
+   tags:
+      - cuda11
+      - docker
+
 clang_16_serial_dbg:
    extends: .build_template
    image: i10git.cs.fau.de:5005/walberla/buildenvs/clang-16:21
->>>>>>> de152743
-   before_script:
-      - pip3 install lbmpy==1.3.3 jinja2 pytest
-      - cd python
-      - python3 -m pytest --junitxml=report.xml pystencils_walberla lbmpy_walberla
-      - pip3 list
-      - cd ..
-      - CC=gcc CXX=g++ pip3 install cupy-cuda11x
-   variables:
-      WALBERLA_BUILD_WITH_CUDA: "ON"
-      WALBERLA_BUILD_WITH_MPI: "OFF"
-      WALBERLA_BUILD_WITH_OPENMP: "OFF"
-      WALBERLA_BUILD_WITH_PARMETIS: "OFF"
-      CMAKE_BUILD_TYPE: "DebugOptimized"
-      WALBERLA_BUILD_WITH_CODEGEN: "ON"
-      WALBERLA_BUILD_WITH_PYTHON: "ON"
-      CMAKE_CUDA_ARCHITECTURES: "60"
-   only:
-      variables:
-         - $ENABLE_NIGHTLY_BUILDS
-   tags:
-      - cuda11
-      - docker
-
-<<<<<<< HEAD
-clang_14_mpionly_dbg:
-   extends: .build_template
-   image: i10git.cs.fau.de:5005/walberla/buildenvs/clang-14
-=======
+   before_script:
+      - pip3 install lbmpy==1.3.3 jinja2 pytest
+      - cd python
+      - python3 -m pytest --junitxml=report.xml pystencils_walberla lbmpy_walberla
+      - pip3 list
+      - cd ..
+      - CC=gcc CXX=g++ pip3 install cupy-cuda11x
+   variables:
+      WALBERLA_BUILD_WITH_CUDA: "ON"
+      WALBERLA_BUILD_WITH_MPI: "OFF"
+      WALBERLA_BUILD_WITH_OPENMP: "OFF"
+      WALBERLA_BUILD_WITH_PARMETIS: "OFF"
+      CMAKE_BUILD_TYPE: "DebugOptimized"
+      WALBERLA_BUILD_WITH_CODEGEN: "ON"
+      WALBERLA_BUILD_WITH_PYTHON: "ON"
+   only:
+      variables:
+         - $ENABLE_NIGHTLY_BUILDS
+   tags:
+      - cuda11
+      - docker
+
 clang_16_mpionly_dbg:
    extends: .build_template
    image: i10git.cs.fau.de:5005/walberla/buildenvs/clang-16:21
->>>>>>> de152743
-   before_script:
-      - pip3 install lbmpy==1.3.3 jinja2 pytest
-      - cd python
-      - python3 -m pytest --junitxml=report.xml pystencils_walberla lbmpy_walberla
-      - pip3 list
-      - cd ..
-      - CC=gcc CXX=g++ pip3 install cupy-cuda11x
-   variables:
-      WALBERLA_BUILD_WITH_CUDA: "ON"
-      CMAKE_BUILD_TYPE: "DebugOptimized"
-      WALBERLA_BUILD_WITH_OPENMP: "OFF"
-      WALBERLA_BUILD_WITH_CODEGEN: "ON"
-      WALBERLA_BUILD_WITH_PYTHON: "ON"
-      CMAKE_CUDA_ARCHITECTURES: "60"
-   only:
-      variables:
-         - $ENABLE_NIGHTLY_BUILDS
-   tags:
-      - cuda11
-      - docker
-
-<<<<<<< HEAD
-clang_14_hybrid_dbg:
-   extends: .build_template
-   image: i10git.cs.fau.de:5005/walberla/buildenvs/clang-14
-=======
+   before_script:
+      - pip3 install lbmpy==1.3.3 jinja2 pytest
+      - cd python
+      - python3 -m pytest --junitxml=report.xml pystencils_walberla lbmpy_walberla
+      - pip3 list
+      - cd ..
+      - CC=gcc CXX=g++ pip3 install cupy-cuda11x
+   variables:
+      WALBERLA_BUILD_WITH_CUDA: "ON"
+      CMAKE_BUILD_TYPE: "DebugOptimized"
+      WALBERLA_BUILD_WITH_OPENMP: "OFF"
+      WALBERLA_BUILD_WITH_CODEGEN: "ON"
+      WALBERLA_BUILD_WITH_PYTHON: "ON"
+   only:
+      variables:
+         - $ENABLE_NIGHTLY_BUILDS
+   tags:
+      - cuda11
+      - docker
+
 clang_16_hybrid_dbg:
    extends: .build_template
    image: i10git.cs.fau.de:5005/walberla/buildenvs/clang-16:21
->>>>>>> de152743
-   before_script:
-      - pip3 install lbmpy==1.3.3 jinja2 pytest
-      - cd python
-      - python3 -m pytest --junitxml=report.xml pystencils_walberla lbmpy_walberla
-      - pip3 list
-      - cd ..
-      - CC=gcc CXX=g++ pip3 install cupy-cuda11x
-   variables:
-      WALBERLA_BUILD_WITH_CUDA: "ON"
-      CMAKE_BUILD_TYPE: "DebugOptimized"
-      WALBERLA_BUILD_WITH_CODEGEN: "ON"
-      WALBERLA_BUILD_WITH_PYTHON: "ON"
-      CMAKE_CUDA_ARCHITECTURES: "60"
-   only:
-      variables:
-         - $ENABLE_NIGHTLY_BUILDS
-   tags:
-      - cuda11
-      - docker
-
-<<<<<<< HEAD
-clang_14_hybrid_dbg_sp:
-   extends: .build_template
-   image: i10git.cs.fau.de:5005/walberla/buildenvs/clang-14
-=======
+   before_script:
+      - pip3 install lbmpy==1.3.3 jinja2 pytest
+      - cd python
+      - python3 -m pytest --junitxml=report.xml pystencils_walberla lbmpy_walberla
+      - pip3 list
+      - cd ..
+      - CC=gcc CXX=g++ pip3 install cupy-cuda11x
+   variables:
+      WALBERLA_BUILD_WITH_CUDA: "ON"
+      CMAKE_BUILD_TYPE: "DebugOptimized"
+      WALBERLA_BUILD_WITH_CODEGEN: "ON"
+      WALBERLA_BUILD_WITH_PYTHON: "ON"
+   only:
+      variables:
+         - $ENABLE_NIGHTLY_BUILDS
+   tags:
+      - cuda11
+      - docker
+
 clang_16_hybrid_dbg_sp:
    extends: .build_template
    image: i10git.cs.fau.de:5005/walberla/buildenvs/clang-16:21
->>>>>>> de152743
    before_script:
       - pip3 install lbmpy==1.3.3 jinja2 pytest
       - cd python
@@ -1656,190 +1384,141 @@
       WALBERLA_BUILD_WITH_METIS: "OFF"
       WALBERLA_BUILD_WITH_CODEGEN: "ON"
       WALBERLA_BUILD_WITH_PYTHON: "ON"
-      CMAKE_CUDA_ARCHITECTURES: "60"
-   only:
-      variables:
-         - $ENABLE_NIGHTLY_BUILDS
-   tags:
-      - cuda11
-      - docker
-
-<<<<<<< HEAD
-clang_15_serial:
-   extends: .build_template
-   image: i10git.cs.fau.de:5005/walberla/buildenvs/clang-15
-=======
+   only:
+      variables:
+         - $ENABLE_NIGHTLY_BUILDS
+   tags:
+      - cuda11
+      - docker
+
 clang_17_serial:
    extends: .build_template
    image: i10git.cs.fau.de:5005/walberla/buildenvs/clang-17:21
->>>>>>> de152743
-   before_script:
-      - pip3 install lbmpy==1.3.3 jinja2 pytest
-      - cd python
-      - python3 -m pytest --junitxml=report.xml pystencils_walberla lbmpy_walberla
-      - pip3 list
-      - cd ..
-      - CC=gcc CXX=g++ pip3 install cupy-cuda11x
-   variables:
-      WALBERLA_BUILD_WITH_CUDA: "ON"
-      WALBERLA_BUILD_WITH_MPI: "OFF"
-      WALBERLA_BUILD_WITH_OPENMP: "OFF"
-      WALBERLA_BUILD_WITH_PARMETIS: "OFF"
-      WALBERLA_BUILD_WITH_CODEGEN: "ON"
-      WALBERLA_BUILD_WITH_PYTHON: "ON"
-      CMAKE_CUDA_ARCHITECTURES: "60"
-   only:
-      variables:
-         - $ENABLE_NIGHTLY_BUILDS
-   tags:
-      - cuda11
-      - docker
-
-<<<<<<< HEAD
-clang_15_mpionly:
-   extends: .build_template
-   image: i10git.cs.fau.de:5005/walberla/buildenvs/clang-15
-=======
+   before_script:
+      - pip3 install lbmpy==1.3.3 jinja2 pytest
+      - cd python
+      - python3 -m pytest --junitxml=report.xml pystencils_walberla lbmpy_walberla
+      - pip3 list
+      - cd ..
+      - CC=gcc CXX=g++ pip3 install cupy-cuda11x
+   variables:
+      WALBERLA_BUILD_WITH_CUDA: "ON"
+      WALBERLA_BUILD_WITH_MPI: "OFF"
+      WALBERLA_BUILD_WITH_OPENMP: "OFF"
+      WALBERLA_BUILD_WITH_PARMETIS: "OFF"
+      WALBERLA_BUILD_WITH_CODEGEN: "ON"
+      WALBERLA_BUILD_WITH_PYTHON: "ON"
+   only:
+      variables:
+         - $ENABLE_NIGHTLY_BUILDS
+   tags:
+      - cuda11
+      - docker
+
 clang_17_mpionly:
    extends: .build_template
    image: i10git.cs.fau.de:5005/walberla/buildenvs/clang-17:21
->>>>>>> de152743
-   before_script:
-      - pip3 install lbmpy==1.3.3 jinja2 pytest
-      - cd python
-      - python3 -m pytest --junitxml=report.xml pystencils_walberla lbmpy_walberla
-      - pip3 list
-      - cd ..
-      - CC=gcc CXX=g++ pip3 install cupy-cuda11x
-   variables:
-      WALBERLA_BUILD_WITH_CUDA: "ON"
-      WALBERLA_BUILD_WITH_OPENMP: "OFF"
-      WALBERLA_BUILD_WITH_CODEGEN: "ON"
-      WALBERLA_BUILD_WITH_PYTHON: "ON"
-      CMAKE_CUDA_ARCHITECTURES: "60"
-   only:
-      variables:
-         - $ENABLE_NIGHTLY_BUILDS
-   tags:
-      - cuda11
-      - docker
-
-<<<<<<< HEAD
-clang_15_hybrid:
-   extends: .build_template
-   image: i10git.cs.fau.de:5005/walberla/buildenvs/clang-15
-=======
+   before_script:
+      - pip3 install lbmpy==1.3.3 jinja2 pytest
+      - cd python
+      - python3 -m pytest --junitxml=report.xml pystencils_walberla lbmpy_walberla
+      - pip3 list
+      - cd ..
+      - CC=gcc CXX=g++ pip3 install cupy-cuda11x
+   variables:
+      WALBERLA_BUILD_WITH_CUDA: "ON"
+      WALBERLA_BUILD_WITH_OPENMP: "OFF"
+      WALBERLA_BUILD_WITH_CODEGEN: "ON"
+      WALBERLA_BUILD_WITH_PYTHON: "ON"
+   only:
+      variables:
+         - $ENABLE_NIGHTLY_BUILDS
+   tags:
+      - cuda11
+      - docker
+
 clang_17_hybrid:
    extends: .build_template
    image: i10git.cs.fau.de:5005/walberla/buildenvs/clang-17:21
->>>>>>> de152743
-   before_script:
-      - pip3 install lbmpy==1.3.3 jinja2 pytest
-      - cd python
-      - python3 -m pytest --junitxml=report.xml pystencils_walberla lbmpy_walberla
-      - pip3 list
-      - cd ..
-      - CC=gcc CXX=g++ pip3 install cupy-cuda11x
-   variables:
-      WALBERLA_BUILD_WITH_CUDA: "ON"
-      WALBERLA_BUILD_WITH_CODEGEN: "ON"
-      WALBERLA_BUILD_WITH_PYTHON: "ON"
-      CMAKE_CUDA_ARCHITECTURES: "60"
-   tags:
-      - cuda11
-      - docker
-
-<<<<<<< HEAD
-clang_15_serial_dbg:
-   extends: .build_template
-   image: i10git.cs.fau.de:5005/walberla/buildenvs/clang-15
-=======
+   before_script:
+      - pip3 install lbmpy==1.3.3 jinja2 pytest
+      - cd python
+      - python3 -m pytest --junitxml=report.xml pystencils_walberla lbmpy_walberla
+      - pip3 list
+      - cd ..
+      - CC=gcc CXX=g++ pip3 install cupy-cuda11x
+   variables:
+      WALBERLA_BUILD_WITH_CUDA: "ON"
+      WALBERLA_BUILD_WITH_CODEGEN: "ON"
+      WALBERLA_BUILD_WITH_PYTHON: "ON"
+   tags:
+      - cuda11
+      - docker
+
 clang_17_serial_dbg:
    extends: .build_template
    image: i10git.cs.fau.de:5005/walberla/buildenvs/clang-17:21
->>>>>>> de152743
-   before_script:
-      - pip3 install lbmpy==1.3.3 jinja2 pytest
-      - cd python
-      - python3 -m pytest --junitxml=report.xml pystencils_walberla lbmpy_walberla
-      - pip3 list
-      - cd ..
-      - CC=gcc CXX=g++ pip3 install cupy-cuda11x
-   variables:
-      WALBERLA_BUILD_WITH_CUDA: "ON"
-      WALBERLA_BUILD_WITH_MPI: "OFF"
-      WALBERLA_BUILD_WITH_OPENMP: "OFF"
-      WALBERLA_BUILD_WITH_PARMETIS: "OFF"
-      CMAKE_BUILD_TYPE: "DebugOptimized"
-      WALBERLA_BUILD_WITH_CODEGEN: "ON"
-      WALBERLA_BUILD_WITH_PYTHON: "ON"
-      CMAKE_CUDA_ARCHITECTURES: "60"
-   tags:
-      - cuda11
-      - docker
-
-<<<<<<< HEAD
-clang_15_mpionly_dbg:
-   extends: .build_template
-   image: i10git.cs.fau.de:5005/walberla/buildenvs/clang-15
-=======
+   before_script:
+      - pip3 install lbmpy==1.3.3 jinja2 pytest
+      - cd python
+      - python3 -m pytest --junitxml=report.xml pystencils_walberla lbmpy_walberla
+      - pip3 list
+      - cd ..
+      - CC=gcc CXX=g++ pip3 install cupy-cuda11x
+   variables:
+      WALBERLA_BUILD_WITH_CUDA: "ON"
+      WALBERLA_BUILD_WITH_MPI: "OFF"
+      WALBERLA_BUILD_WITH_OPENMP: "OFF"
+      WALBERLA_BUILD_WITH_PARMETIS: "OFF"
+      CMAKE_BUILD_TYPE: "DebugOptimized"
+      WALBERLA_BUILD_WITH_CODEGEN: "ON"
+      WALBERLA_BUILD_WITH_PYTHON: "ON"
+   tags:
+      - cuda11
+      - docker
+
 clang_17_mpionly_dbg:
    extends: .build_template
    image: i10git.cs.fau.de:5005/walberla/buildenvs/clang-17:21
->>>>>>> de152743
-   before_script:
-      - pip3 install lbmpy==1.3.3 jinja2 pytest
-      - cd python
-      - python3 -m pytest --junitxml=report.xml pystencils_walberla lbmpy_walberla
-      - pip3 list
-      - cd ..
-      - CC=gcc CXX=g++ pip3 install cupy-cuda11x
-   variables:
-      WALBERLA_BUILD_WITH_CUDA: "ON"
-      CMAKE_BUILD_TYPE: "DebugOptimized"
-      WALBERLA_BUILD_WITH_OPENMP: "OFF"
-      WALBERLA_BUILD_WITH_CODEGEN: "ON"
-      WALBERLA_BUILD_WITH_PYTHON: "ON"
-      CMAKE_CUDA_ARCHITECTURES: "60"
-   tags:
-      - cuda11
-      - docker
-
-<<<<<<< HEAD
-clang_15_hybrid_dbg:
-   extends: .build_template
-   image: i10git.cs.fau.de:5005/walberla/buildenvs/clang-15
-=======
+   before_script:
+      - pip3 install lbmpy==1.3.3 jinja2 pytest
+      - cd python
+      - python3 -m pytest --junitxml=report.xml pystencils_walberla lbmpy_walberla
+      - pip3 list
+      - cd ..
+      - CC=gcc CXX=g++ pip3 install cupy-cuda11x
+   variables:
+      WALBERLA_BUILD_WITH_CUDA: "ON"
+      CMAKE_BUILD_TYPE: "DebugOptimized"
+      WALBERLA_BUILD_WITH_OPENMP: "OFF"
+      WALBERLA_BUILD_WITH_CODEGEN: "ON"
+      WALBERLA_BUILD_WITH_PYTHON: "ON"
+   tags:
+      - cuda11
+      - docker
+
 clang_17_hybrid_dbg:
    extends: .build_template
    image: i10git.cs.fau.de:5005/walberla/buildenvs/clang-17:21
->>>>>>> de152743
-   before_script:
-      - pip3 install lbmpy==1.3.3 jinja2 pytest
-      - cd python
-      - python3 -m pytest --junitxml=report.xml pystencils_walberla lbmpy_walberla
-      - pip3 list
-      - cd ..
-      - CC=gcc CXX=g++ pip3 install cupy-cuda11x
-   variables:
-      WALBERLA_BUILD_WITH_CUDA: "ON"
-      CMAKE_BUILD_TYPE: "DebugOptimized"
-      WALBERLA_BUILD_WITH_CODEGEN: "ON"
-      WALBERLA_BUILD_WITH_PYTHON: "ON"
-      CMAKE_CUDA_ARCHITECTURES: "60"
-   tags:
-      - cuda11
-      - docker
-
-<<<<<<< HEAD
-clang_15_hybrid_dbg_sp:
-   extends: .build_template
-   image: i10git.cs.fau.de:5005/walberla/buildenvs/clang-15
-=======
+   before_script:
+      - pip3 install lbmpy==1.3.3 jinja2 pytest
+      - cd python
+      - python3 -m pytest --junitxml=report.xml pystencils_walberla lbmpy_walberla
+      - pip3 list
+      - cd ..
+      - CC=gcc CXX=g++ pip3 install cupy-cuda11x
+   variables:
+      WALBERLA_BUILD_WITH_CUDA: "ON"
+      CMAKE_BUILD_TYPE: "DebugOptimized"
+      WALBERLA_BUILD_WITH_CODEGEN: "ON"
+      WALBERLA_BUILD_WITH_PYTHON: "ON"
+   tags:
+      - cuda11
+      - docker
+
 clang_17_hybrid_dbg_sp:
    extends: .build_template
    image: i10git.cs.fau.de:5005/walberla/buildenvs/clang-17:21
->>>>>>> de152743
    stage: pretest
    before_script:
       - pip3 install lbmpy==1.3.3 jinja2 pytest
@@ -1856,35 +1535,10 @@
       WALBERLA_BUILD_WITH_METIS: "OFF"
       WALBERLA_BUILD_WITH_CODEGEN: "ON"
       WALBERLA_BUILD_WITH_PYTHON: "ON"
-      CMAKE_CUDA_ARCHITECTURES: "60"
-   tags:
-      - cuda11
-      - docker
-
-<<<<<<< HEAD
-
-
-gcc_8_hybrid_dbg_noboost:
-   extends: .build_template
-   image: i10git.cs.fau.de:5005/walberla/buildenvs/gcc:8
-   before_script:
-      - rm -rf /opt/boost /usr/include/boost
-   variables:
-      CMAKE_BUILD_TYPE: "DebugOptimized"
-      WALBERLA_BUILD_WITH_CUDA: "OFF"
-      WALBERLA_ENABLE_GUI: "OFF"
-      WALBERLA_BUILD_WITH_PYTHON: "OFF"
-   tags:
-      - docker
-
-
-
-###############################################################################
-##                                                                           ##
-##    STL Debug Build                                                        ##
-##                                                                           ##
-###############################################################################
-=======
+   tags:
+      - cuda11
+      - docker
+
 aocc_4_serial:
    extends: .build_template
    image: i10git.cs.fau.de:5005/walberla/buildenvs/aocc-4:21
@@ -1908,7 +1562,6 @@
    tags:
       - cuda11
       - docker
->>>>>>> de152743
 
 aocc_4_mpionly:
    extends: .build_template
