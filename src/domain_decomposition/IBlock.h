--- conflicted
+++ resolved
@@ -313,11 +313,7 @@
    WALBERLA_ASSERT_LESS( uint_t( index ), data_.size() )
 
    if( data_[index] == nullptr )
-<<<<<<< HEAD
-      return NULL;
-=======
       return nullptr;
->>>>>>> 68edd863
 
    return data_[index]->template get< T >();
 }
@@ -340,11 +336,7 @@
    WALBERLA_ASSERT_LESS( uint_t( index ), data_.size() )
 
    if( data_[index] == nullptr )
-<<<<<<< HEAD
-      return NULL;
-=======
       return nullptr;
->>>>>>> 68edd863
 
    return data_[index]->template get< T >();
 }
@@ -454,11 +446,7 @@
       data_.resize( index+1, nullptr );
 
    if( data != nullptr ) {
-<<<<<<< HEAD
-      WALBERLA_ASSERT_NULLPTR( data_[index] )
-=======
       WALBERLA_ASSERT_NULLPTR( data_[index] );
->>>>>>> 68edd863
       data_[index] = data;
    }
 }
@@ -496,11 +484,7 @@
    WALBERLA_ASSERT_LESS( uint_t( index ), data_.size() )
 
    if( data_[index] == nullptr )
-<<<<<<< HEAD
-      return NULL;
-=======
       return nullptr;
->>>>>>> 68edd863
 
    return data_[index]->template uncheckedFastGet< T >();
 }
