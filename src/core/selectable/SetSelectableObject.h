//======================================================================================================================
//
//  This file is part of waLBerla. waLBerla is free software: you can 
//  redistribute it and/or modify it under the terms of the GNU General Public
//  License as published by the Free Software Foundation, either version 3 of 
//  the License, or (at your option) any later version.
//  
//  waLBerla is distributed in the hope that it will be useful, but WITHOUT 
//  ANY WARRANTY; without even the implied warranty of MERCHANTABILITY or 
//  FITNESS FOR A PARTICULAR PURPOSE.  See the GNU General Public License 
//  for more details.
//  
//  You should have received a copy of the GNU General Public License along
//  with waLBerla (see COPYING.txt). If not, see <http://www.gnu.org/licenses/>.
//
//! \file SetSelectableObject.h
//! \ingroup core
//! \author Florian Schornbaum <florian.schornbaum@fau.de>
//
//======================================================================================================================

#pragma once

#include "IsSetSelected.h"
#include "SelectableObject.h"
#include "SetSelectionPair.h"
#include "core/Set.h"


namespace walberla {
namespace selectable {



//**********************************************************************************************************************
/*!
*   \brief Implementation of SelectableObject using objects of type SetSelectionPair (see "SetSelectionPair.h") as
*          selection attributes, and objects of type Set (see "Set.h") as selector
*
*   SetSelectableObject is an implementation of SelectableObject that stores objects of type T which are attached with
*   selection attributes of type SetSelectionPair<U>. Every object of type SetSelectionPair<U> contains two sets of
*   type Set<U> - one "include" and one "exclude" set. For information on which objects are selected given a certain
*   selection request see the documentation of the function "select".
*/
//**********************************************************************************************************************

template< typename T, typename U >
class SetSelectableObject : public SelectableObject< T, SetSelectionPair<U>, Set<U> >
{
public:

   SetSelectableObject() = default;

   SetSelectableObject( const T& object, const Set<U>& include, const Set<U>& exclude, const std::string& identifier = std::string() ) {

      add( object, include, exclude, identifier );
   }

<<<<<<< HEAD
   virtual ~SetSelectableObject() = default;
=======
   ~SetSelectableObject() override = default;
>>>>>>> ce2bdaea

   void add( const T& object, const Set<U>& include, const Set<U>& exclude, const std::string& identifier = std::string() ) {

      SelectableObject< T, SetSelectionPair<U>, Set<U> >::add( object, SetSelectionPair<U>( include, exclude ), identifier );
   }

private:

   struct Compare {
      Compare( const std::vector< SetSelectionPair<U> >& attributes ) : attributes_( attributes ) {}
      bool operator()( const size_t i, const size_t j ) const
         { return attributes_[i].included() > attributes_[j].included(); }
      const std::vector< SetSelectionPair<U> >& attributes_;
   };

   // added inline qualifier to suppress unjustified MSVC warning C4505
   inline void select( std::vector< size_t >& index, const Set<U>& selector ) const override;

}; // SetSelectableObject



//**********************************************************************************************************************
/*!
*   Given a certain selection request 'R' (= "selector" [set of objects of type U]), this function returns the index 'i'
*   of every attribute 'A_i' (A_0 <=> attributes_[0], A_1 <=> attributes_[1], etc.) that matches the request 'R'.
*   Possible candidates are all A_i ...
*
*      - ... whose "include" sets are completely contained within the set R and ...
*      - ... whose "exclude" sets do not intersect with R.
*
*   Out of these possible candidates, the attribute A_x whose "include" set contains most elements is chosen.
*   Additionally, out of all candidates, every A_i whose "include" set contains as many elements as A_x is also chosen.
*/
//**********************************************************************************************************************

template< typename T, typename U >
void SetSelectableObject<T,U>::select( std::vector< size_t >& index, const Set<U>& selector ) const {

   std::vector< size_t > candidates;

   for( size_t i = 0; i != this->attributes_.size(); ++i ) {

      if( isSetSelected( selector, this->attributes_[i].included(), this->attributes_[i].excluded() ) )
         candidates.push_back( i );
   }

   if( !candidates.empty() ) {

      Compare compare( this->attributes_ );

      std::sort( candidates.begin(), candidates.end(), compare );

      index.push_back( candidates[0] );
      for( size_t i = 1; i != candidates.size() &&
                         this->attributes_[ candidates[i] ].included().equalSize( this->attributes_[ candidates[0] ].included() ); ++i )
         index.push_back( candidates[i] );
   }
}



} // namespace selectable
} // namespace walberla<|MERGE_RESOLUTION|>--- conflicted
+++ resolved
@@ -56,11 +56,7 @@
       add( object, include, exclude, identifier );
    }
 
-<<<<<<< HEAD
-   virtual ~SetSelectableObject() = default;
-=======
    ~SetSelectableObject() override = default;
->>>>>>> ce2bdaea
 
    void add( const T& object, const Set<U>& include, const Set<U>& exclude, const std::string& identifier = std::string() ) {
 
