--- conflicted
+++ resolved
@@ -43,17 +43,10 @@
     *
     * This field has to be initialized before it can be used using the init() method
     *******************************************************************************************************************/
-<<<<<<< HEAD
    template<typename T>
    Field<T>::Field( )
-       : values_( NULL ), valuesWithOffset_( NULL ),
+       : values_( nullptr ), valuesWithOffset_( nullptr ),
          xSize_(0), ySize_(0), zSize_(0), fSize_(0),
-=======
-   template<typename T, uint_t fSize_>
-   Field<T,fSize_>::Field( )
-       : values_( nullptr ), valuesWithOffset_( nullptr ),
-         xSize_(0), ySize_(0), zSize_(0),
->>>>>>> 68edd863
          xAllocSize_(0), yAllocSize_(0), zAllocSize_(0), fAllocSize_(0)
    {
    }
@@ -132,15 +125,9 @@
          return;
 
       allocator_->decrementReferenceCount( values_ );
-<<<<<<< HEAD
-      values_ = NULL;
-      valuesWithOffset_ = NULL;
-      init( _xSize, _ySize, _zSize, _fSize, layout_, allocator_ );
-=======
       values_ = nullptr;
       valuesWithOffset_ = nullptr;
-      init( _xSize, _ySize, _zSize, layout_, allocator_ );
->>>>>>> 68edd863
+      init( _xSize, _ySize, _zSize, _fSize, layout_, allocator_ );
    }
 
 
