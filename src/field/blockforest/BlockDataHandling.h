//======================================================================================================================
//
//  This file is part of waLBerla. waLBerla is free software: you can
//  redistribute it and/or modify it under the terms of the GNU General Public
//  License as published by the Free Software Foundation, either version 3 of
//  the License, or (at your option) any later version.
//
//  waLBerla is distributed in the hope that it will be useful, but WITHOUT
//  ANY WARRANTY; without even the implied warranty of MERCHANTABILITY or
//  FITNESS FOR A PARTICULAR PURPOSE.  See the GNU General Public License
//  for more details.
//
//  You should have received a copy of the GNU General Public License along
//  with waLBerla (see COPYING.txt). If not, see <http://www.gnu.org/licenses/>.
//
//! \file BlockDataHandling.h
//! \ingroup field
//! \author Florian Schornbaum <florian.schornbaum@fau.de>
//
//======================================================================================================================

#pragma once

#include "blockforest/BlockDataHandling.h"
#include "blockforest/StructuredBlockForest.h"
#include "core/debug/CheckFunctions.h"
#include "core/math/Vector2.h"
#include "core/math/Vector3.h"
#include "field/FlagField.h"

#include <type_traits>


namespace walberla {
namespace field {



// still virtual, one must implement protected member functions 'allocate' and 'reallocate'
template< typename Field_T, bool Pseudo2D = false >
class BlockDataHandling : public blockforest::BlockDataHandling< Field_T >
{
public:

   using Value_T = typename Field_T::value_type;
   using InitializationFunction_T = std::function<void (Field_T *, IBlock *const)>;

<<<<<<< HEAD
   virtual ~BlockDataHandling() = default;
=======
   ~BlockDataHandling() override = default;
>>>>>>> cce82fcc

   void addInitializationFunction( const InitializationFunction_T & initFunction ) { initFunction_ = initFunction; }

   Field_T * initialize( IBlock * const block ) override
   {
      Field_T * field = allocate( block );
      
      if( initFunction_ )
         initFunction_( field, block );

      return field;
   }

   inline void serialize( IBlock * const block, const BlockDataID & id, mpi::SendBuffer & buffer ) override;

   void serializeCoarseToFine( Block * const block, const BlockDataID & id, mpi::SendBuffer & buffer, const uint_t child ) override;
   void serializeFineToCoarse( Block * const block, const BlockDataID & id, mpi::SendBuffer & buffer ) override;

   Field_T * deserialize( IBlock * const block ) override { return reallocate( block ); }

   Field_T * deserializeCoarseToFine( Block * const block ) override { return reallocate( block ); }
   Field_T * deserializeFineToCoarse( Block * const block ) override { return reallocate( block ); }   
   
   void deserialize( IBlock * const block, const BlockDataID & id, mpi::RecvBuffer & buffer ) override;

   void deserializeCoarseToFine( Block * const block, const BlockDataID & id, mpi::RecvBuffer & buffer ) override;
   void deserializeFineToCoarse( Block * const block, const BlockDataID & id, mpi::RecvBuffer & buffer, const uint_t child ) override;

protected:

   /// must be thread-safe !
   virtual Field_T *   allocate( IBlock * const block ) = 0; // used in 'initialize'
   /// must be thread-safe !
   virtual Field_T * reallocate( IBlock * const block ) = 0; // used in all deserialize member functions

   template< typename T > struct Merge
   { static T result( const T & value ) { return Pseudo2D ? static_cast<T>( value / numeric_cast<T>(4) ) : static_cast<T>( value / numeric_cast<T>(8) ); } };

   template< typename T > struct Merge< Vector2<T> >
   { static Vector2<T> result( const Vector2<T> & value ) { return Pseudo2D ? (value / numeric_cast<T>(4)) : (value / numeric_cast<T>(8)); } };

   template< typename T > struct Merge< Vector3<T> >
   { static Vector3<T> result( const Vector3<T> & value ) { return Pseudo2D ? (value / numeric_cast<T>(4)) : (value / numeric_cast<T>(8)); } };

   void sizeCheck( const uint_t xSize, const uint_t ySize, const uint_t zSize )
   {
      WALBERLA_CHECK( (xSize & uint_t(1)) == uint_t(0), "The x-size of your field must be divisible by 2." );
      WALBERLA_CHECK( (ySize & uint_t(1)) == uint_t(0), "The y-size of your field must be divisible by 2." );
      if( Pseudo2D )
      { WALBERLA_CHECK( zSize == uint_t(1), "The z-size of your field must be equal to 1 (pseudo 2D mode)." ); }
      else
      { WALBERLA_CHECK( (zSize & uint_t(1)) == uint_t(0), "The z-size of your field must be divisible by 2." ); }
   }
   
   InitializationFunction_T initFunction_;

}; // class BlockDataHandling



template< typename Field_T, bool Pseudo2D >
inline void BlockDataHandling< Field_T, Pseudo2D >::serialize( IBlock * const block, const BlockDataID & id, mpi::SendBuffer & buffer )
{
   Field_T * field = block->template getData< Field_T >(id);
   WALBERLA_ASSERT_NOT_NULLPTR( field );

#ifndef NDEBUG
   buffer << field->xSize() << field->ySize() << field->zSize() << field->fSize();
#endif

   for( auto it = field->begin(); it != field->end(); ++it )
      buffer << *it;
}



template< typename Field_T, bool Pseudo2D >
void BlockDataHandling< Field_T, Pseudo2D >::serializeCoarseToFine( Block * const block, const BlockDataID & id, mpi::SendBuffer & buffer, const uint_t child )
{
   Field_T * field = block->template getData< Field_T >(id);
   WALBERLA_ASSERT_NOT_NULLPTR( field );

   const uint_t xSize = field->xSize();
   const uint_t ySize = field->ySize();
   const uint_t zSize = field->zSize();
   const uint_t fSize = field->fSize();
   sizeCheck( xSize, ySize, zSize );

#ifndef NDEBUG
   buffer << child << ( xSize / uint_t(2) ) << ( ySize / uint_t(2) ) << ( Pseudo2D ? zSize : ( zSize / uint_t(2) ) ) << fSize;
#endif

   const cell_idx_t zBegin = Pseudo2D ? cell_idx_t(0) : ( (child & uint_t(4)) ? ( cell_idx_c( zSize ) / cell_idx_t(2) ) : cell_idx_t(0) );
   const cell_idx_t zEnd = Pseudo2D ? cell_idx_t(1) : ( (child & uint_t(4)) ? cell_idx_c( zSize ) : ( cell_idx_c( zSize ) / cell_idx_t(2) ) );
   for( cell_idx_t z = zBegin; z < zEnd; ++z )
   {
      const cell_idx_t yEnd = (child & uint_t(2)) ? cell_idx_c( ySize ) : ( cell_idx_c( ySize ) / cell_idx_t(2) );
      for( cell_idx_t y = (child & uint_t(2)) ? ( cell_idx_c( ySize ) / cell_idx_t(2) ) : cell_idx_t(0); y < yEnd; ++y )
      {
         const cell_idx_t xEnd = (child & uint_t(1)) ? cell_idx_c( xSize ) : ( cell_idx_c( xSize ) / cell_idx_t(2) );
         for( cell_idx_t x = (child & uint_t(1)) ? ( cell_idx_c( xSize ) / cell_idx_t(2) ) : cell_idx_t(0); x < xEnd; ++x )
         {
            for( uint_t f = uint_t(0); f < fSize; ++f )
               buffer << field->get(x,y,z,f);
         }
      }
   }
}



template< typename Field_T, bool Pseudo2D >
void BlockDataHandling< Field_T, Pseudo2D >::serializeFineToCoarse( Block * const block, const BlockDataID & id, mpi::SendBuffer & buffer )
{
   Field_T * field = block->template getData< Field_T >(id);
   WALBERLA_ASSERT_NOT_NULLPTR( field );

   const uint_t xSize = field->xSize();
   const uint_t ySize = field->ySize();
   const uint_t zSize = field->zSize();
   const uint_t fSize = field->fSize();
   sizeCheck( xSize, ySize, zSize );

#ifndef NDEBUG
   buffer << block->getId().getBranchId() << ( xSize / uint_t(2) ) << ( ySize / uint_t(2) ) << ( Pseudo2D ? zSize : ( zSize / uint_t(2) ) ) << fSize;
#endif

   for( cell_idx_t z = cell_idx_t(0); z < cell_idx_c( zSize ); z += cell_idx_t(2) ) {
      for( cell_idx_t y = cell_idx_t(0); y < cell_idx_c( ySize ); y += cell_idx_t(2) ) {
         for( cell_idx_t x = cell_idx_t(0); x < cell_idx_c( xSize ); x += cell_idx_t(2) ) {
            for( uint_t f = uint_t(0); f < fSize; ++f )
            {
               Value_T result =                                  field->get( x,                 y,                 z,                 f );
                       result = static_cast< Value_T >( result + field->get( x + cell_idx_t(1), y                , z                , f ) );
                       result = static_cast< Value_T >( result + field->get( x                , y + cell_idx_t(1), z                , f ) );
                       result = static_cast< Value_T >( result + field->get( x + cell_idx_t(1), y + cell_idx_t(1), z                , f ) );
               if( ! Pseudo2D )
               {
                       result = static_cast< Value_T >( result + field->get( x                , y                , z + cell_idx_t(1), f ) );
                       result = static_cast< Value_T >( result + field->get( x + cell_idx_t(1), y                , z + cell_idx_t(1), f ) );
                       result = static_cast< Value_T >( result + field->get( x                , y + cell_idx_t(1), z + cell_idx_t(1), f ) );
                       result = static_cast< Value_T >( result + field->get( x + cell_idx_t(1), y + cell_idx_t(1), z + cell_idx_t(1), f ) );
               }

               buffer << Merge< Value_T >::result( result );
            }
         }
      }
   }
}



template< typename Field_T, bool Pseudo2D >
inline void BlockDataHandling< Field_T, Pseudo2D >::deserialize( IBlock * const block, const BlockDataID & id, mpi::RecvBuffer & buffer )
{
   Field_T * field = block->template getData< Field_T >( id );

#ifndef NDEBUG
   uint_t xSender( uint_t(0) );
   uint_t ySender( uint_t(0) );
   uint_t zSender( uint_t(0) );
   uint_t fSender( uint_t(0) );
   buffer >> xSender >> ySender >> zSender >> fSender;
   WALBERLA_ASSERT_EQUAL( xSender, field->xSize() );
   WALBERLA_ASSERT_EQUAL( ySender, field->ySize() );
   WALBERLA_ASSERT_EQUAL( zSender, field->zSize() );
   WALBERLA_ASSERT_EQUAL( fSender, field->fSize() );
#endif

   for( auto it = field->begin(); it != field->end(); ++it )
      buffer >> *it;
}



template< typename Field_T, bool Pseudo2D >
void BlockDataHandling< Field_T, Pseudo2D >::deserializeCoarseToFine( Block * const block, const BlockDataID & id, mpi::RecvBuffer & buffer )
{
   Field_T * field = block->template getData< Field_T >( id );

   const uint_t xSize = field->xSize();
   const uint_t ySize = field->ySize();
   const uint_t zSize = field->zSize();
   const uint_t fSize = field->fSize();
   sizeCheck( xSize, ySize, zSize );

#ifndef NDEBUG
   uint_t branchId( uint_t(0) );
   uint_t xSender( uint_t(0) );
   uint_t ySender( uint_t(0) );
   uint_t zSender( uint_t(0) );
   uint_t fSender( uint_t(0) );
   buffer >> branchId >> xSender >> ySender >> zSender >> fSender;
   WALBERLA_ASSERT_EQUAL( branchId, block->getId().getBranchId() );
   WALBERLA_ASSERT_EQUAL( xSender, xSize / uint_t(2) );
   WALBERLA_ASSERT_EQUAL( ySender, ySize / uint_t(2) );
   if( Pseudo2D )
   { WALBERLA_ASSERT_EQUAL( zSender, zSize ); }
   else
   { WALBERLA_ASSERT_EQUAL( zSender, zSize / uint_t(2) ); }
   WALBERLA_ASSERT_EQUAL( fSender, fSize );
#endif

   for( cell_idx_t z = cell_idx_t(0); z < cell_idx_c( zSize ); z += cell_idx_t(2) ) {
      for( cell_idx_t y = cell_idx_t(0); y < cell_idx_c( ySize ); y += cell_idx_t(2) ) {
         for( cell_idx_t x = cell_idx_t(0); x < cell_idx_c( xSize ); x += cell_idx_t(2) ) {
            for( uint_t f = uint_t(0); f < fSize; ++f )
            {
               Value_T value;
               buffer >> value;

               field->get( x,                 y,                 z,                 f ) = value;
               field->get( x + cell_idx_t(1), y                , z                , f ) = value;
               field->get( x                , y + cell_idx_t(1), z                , f ) = value;
               field->get( x + cell_idx_t(1), y + cell_idx_t(1), z                , f ) = value;
               if( ! Pseudo2D )
               {
                  field->get( x                , y                , z + cell_idx_t(1), f ) = value;
                  field->get( x + cell_idx_t(1), y                , z + cell_idx_t(1), f ) = value;
                  field->get( x                , y + cell_idx_t(1), z + cell_idx_t(1), f ) = value;
                  field->get( x + cell_idx_t(1), y + cell_idx_t(1), z + cell_idx_t(1), f ) = value;
               }
            }
         }
      }
   }
}



template< typename Field_T, bool Pseudo2D >
void BlockDataHandling< Field_T, Pseudo2D >::deserializeFineToCoarse( Block * const block, const BlockDataID & id, mpi::RecvBuffer & buffer, const uint_t child )
{
   Field_T * field = block->template getData< Field_T >( id );

   const uint_t xSize = field->xSize();
   const uint_t ySize = field->ySize();
   const uint_t zSize = field->zSize();
   const uint_t fSize = field->fSize();
   sizeCheck( xSize, ySize, zSize );

#ifndef NDEBUG
   uint_t branchId( uint_t(0) );
   uint_t xSender( uint_t(0) );
   uint_t ySender( uint_t(0) );
   uint_t zSender( uint_t(0) );
   uint_t fSender( uint_t(0) );
   buffer >> branchId >> xSender >> ySender >> zSender >> fSender;
   WALBERLA_ASSERT_EQUAL( branchId, child );
   WALBERLA_ASSERT_EQUAL( xSender, xSize / uint_t(2) );
   WALBERLA_ASSERT_EQUAL( ySender, ySize / uint_t(2) );
   if( Pseudo2D )
   { WALBERLA_ASSERT_EQUAL( zSender, zSize ); }
   else
   { WALBERLA_ASSERT_EQUAL( zSender, zSize / uint_t(2) ); }
   WALBERLA_ASSERT_EQUAL( fSender, fSize );
#endif

   const cell_idx_t zBegin = Pseudo2D ? cell_idx_t(0) : ( (child & uint_t(4)) ? ( cell_idx_c( zSize ) / cell_idx_t(2) ) : cell_idx_t(0) );
   const cell_idx_t zEnd = Pseudo2D ? cell_idx_t(1) : ( (child & uint_t(4)) ? cell_idx_c( zSize ) : ( cell_idx_c( zSize ) / cell_idx_t(2) ) );
   for( cell_idx_t z = zBegin; z < zEnd; ++z )
   {
      const cell_idx_t yEnd = (child & uint_t(2)) ? cell_idx_c( ySize ) : ( cell_idx_c( ySize ) / cell_idx_t(2) );
      for( cell_idx_t y = (child & uint_t(2)) ? ( cell_idx_c( ySize ) / cell_idx_t(2) ) : cell_idx_t(0); y < yEnd; ++y )
      {
         const cell_idx_t xEnd = (child & uint_t(1)) ? cell_idx_c( xSize ) : ( cell_idx_c( xSize ) / cell_idx_t(2) );
         for( cell_idx_t x = (child & uint_t(1)) ? ( cell_idx_c( xSize ) / cell_idx_t(2) ) : cell_idx_t(0); x < xEnd; ++x )
         {
            for( uint_t f = uint_t(0); f < fSize; ++f )
               buffer >> field->get(x,y,z,f);
         }
      }
   }
}






// allocation helper functions used in class 'DefaultBlockDataHandling' (see below)
namespace internal
{

template< typename GhostLayerField_T >
inline GhostLayerField_T * allocate( const uint_t x, const uint_t y, const uint_t z, const uint_t gl,
                                     const typename GhostLayerField_T::value_type & v, Layout l )
{
   return new GhostLayerField_T(x,y,z,gl,v,l);
}
template<>
inline FlagField<uint8_t> * allocate( const uint_t x, const uint_t y, const uint_t z, const uint_t gl, const uint8_t &, Layout )
{
   return new FlagField<uint8_t>(x,y,z,gl);
}
template<>
inline FlagField<uint16_t> * allocate( const uint_t x, const uint_t y, const uint_t z, const uint_t gl, const uint16_t &, Layout )
{
   return new FlagField<uint16_t>(x,y,z,gl);
}
template<>
inline FlagField<uint32_t> * allocate( const uint_t x, const uint_t y, const uint_t z, const uint_t gl, const uint32_t &, Layout )
{
   return new FlagField<uint32_t>(x,y,z,gl);
}
template<>
inline FlagField<uint64_t> * allocate( const uint_t x, const uint_t y, const uint_t z, const uint_t gl, const uint64_t &, Layout )
{
   return new FlagField<uint64_t>(x,y,z,gl);
}

template< typename GhostLayerField_T >
inline GhostLayerField_T * allocate( const uint_t x, const uint_t y, const uint_t z, const uint_t gl, Layout l )
{
   return new GhostLayerField_T(x,y,z,gl,l);
}
template<>
inline FlagField<uint8_t> * allocate( const uint_t x, const uint_t y, const uint_t z, const uint_t gl, Layout )
{
   return new FlagField<uint8_t>(x,y,z,gl);
}
template<>
inline FlagField<uint16_t> * allocate( const uint_t x, const uint_t y, const uint_t z, const uint_t gl, Layout )
{
   return new FlagField<uint16_t>(x,y,z,gl);
}
template<>
inline FlagField<uint32_t> * allocate( const uint_t x, const uint_t y, const uint_t z, const uint_t gl, Layout )
{
   return new FlagField<uint32_t>(x,y,z,gl);
}
template<>
inline FlagField<uint64_t> * allocate( const uint_t x, const uint_t y, const uint_t z, const uint_t gl, Layout )
{
   return new FlagField<uint64_t>(x,y,z,gl);
}

inline Vector3< uint_t > defaultSize( const shared_ptr< StructuredBlockStorage > & blocks, IBlock * const block )
{
   return Vector3<uint_t>( blocks->getNumberOfXCells( *block ), blocks->getNumberOfYCells( *block ), blocks->getNumberOfZCells( *block ) );
}

} // namespace internal



template< typename GhostLayerField_T >
class DefaultBlockDataHandling : public BlockDataHandling< GhostLayerField_T >
{
public:

   using Value_T = typename GhostLayerField_T::value_type;

   DefaultBlockDataHandling( const weak_ptr< StructuredBlockStorage > & blocks,
                             const std::function< Vector3< uint_t > ( const shared_ptr< StructuredBlockStorage > &, IBlock * const ) > calculateSize = internal::defaultSize ) :
      blocks_( blocks ), nrOfGhostLayers_( uint_t(1) ), initValue_(), layout_( zyxf ), calculateSize_( calculateSize )
   {}

   DefaultBlockDataHandling( const weak_ptr< StructuredBlockStorage > & blocks, const uint_t nrOfGhostLayers,
                             const std::function< Vector3< uint_t > ( const shared_ptr< StructuredBlockStorage > &, IBlock * const ) > calculateSize = internal::defaultSize ) :
      blocks_( blocks ), nrOfGhostLayers_( nrOfGhostLayers ), initValue_(), layout_( zyxf ), calculateSize_( calculateSize )
   {}

   DefaultBlockDataHandling( const weak_ptr< StructuredBlockStorage > & blocks, const uint_t nrOfGhostLayers,
                             const Value_T & initValue, const Layout layout = zyxf,
                             const std::function< Vector3< uint_t > ( const shared_ptr< StructuredBlockStorage > &, IBlock * const ) > calculateSize = internal::defaultSize ) :
      blocks_( blocks ), nrOfGhostLayers_( nrOfGhostLayers ), initValue_( initValue ), layout_( layout ), calculateSize_( calculateSize )
   {
      static_assert( !std::is_same< GhostLayerField_T, FlagField< Value_T > >::value,
                     "When using class FlagField, only constructors without the explicit specification of an initial value and the field layout are available!" );
   }

protected:

   GhostLayerField_T * allocate( IBlock * const block ) override
   {
      auto blocks = blocks_.lock();
      WALBERLA_CHECK_NOT_NULLPTR( blocks, "Trying to access 'DefaultBlockDataHandling' for a block storage object that doesn't exist anymore" );
      const Vector3< uint_t > size = calculateSize_( blocks, block );
      return internal::allocate< GhostLayerField_T >( size[0], size[1], size[2],
                                                      nrOfGhostLayers_, initValue_, layout_ );
   }

   GhostLayerField_T * reallocate( IBlock * const block ) override
   {
      auto blocks = blocks_.lock();
      WALBERLA_CHECK_NOT_NULLPTR( blocks, "Trying to access 'DefaultBlockDataHandling' for a block storage object that doesn't exist anymore" );
      const Vector3< uint_t > size = calculateSize_( blocks, block );
      return internal::allocate< GhostLayerField_T >( size[0], size[1], size[2],
                                                      nrOfGhostLayers_, layout_ );
   }

private:

   weak_ptr< StructuredBlockStorage > blocks_;

   uint_t  nrOfGhostLayers_;
   Value_T initValue_;
   Layout  layout_;
   const std::function< Vector3< uint_t > ( const shared_ptr< StructuredBlockStorage > &, IBlock * const ) > calculateSize_;

}; // class DefaultBlockDataHandling






template< typename GhostLayerField_T >
class AlwaysInitializeBlockDataHandling : public blockforest::AlwaysInitializeBlockDataHandling< GhostLayerField_T >
{
public:

   using Value_T = typename GhostLayerField_T::value_type;
   using InitializationFunction_T = std::function<void (GhostLayerField_T *, IBlock *const)>;

   AlwaysInitializeBlockDataHandling( const weak_ptr< StructuredBlockStorage > & blocks,
                                      const std::function< Vector3< uint_t > ( const shared_ptr< StructuredBlockStorage > &, IBlock * const ) > calculateSize = internal::defaultSize ) :
      blocks_( blocks ), nrOfGhostLayers_( uint_t(1) ), initValue_(), layout_( zyxf ), calculateSize_( calculateSize )
   {}

   AlwaysInitializeBlockDataHandling( const weak_ptr< StructuredBlockStorage > & blocks, const uint_t nrOfGhostLayers,
                                      const std::function< Vector3< uint_t > ( const shared_ptr< StructuredBlockStorage > &, IBlock * const ) > calculateSize = internal::defaultSize ) :
      blocks_( blocks ), nrOfGhostLayers_( nrOfGhostLayers ), initValue_(), layout_( zyxf ), calculateSize_( calculateSize )
   {}

   AlwaysInitializeBlockDataHandling( const weak_ptr< StructuredBlockStorage > & blocks, const uint_t nrOfGhostLayers,
                                      const Value_T & initValue, const Layout layout,
                                      const std::function< Vector3< uint_t > ( const shared_ptr< StructuredBlockStorage > &, IBlock * const ) > calculateSize = internal::defaultSize ) :
      blocks_( blocks ), nrOfGhostLayers_( nrOfGhostLayers ), initValue_( initValue ), layout_( layout ), calculateSize_( calculateSize )
   {
      static_assert( ! std::is_same< GhostLayerField_T, FlagField< Value_T > >::value,
                     "When using class FlagField, only constructors without the explicit specification of an initial value and the field layout are available!" );
   }

   void addInitializationFunction( const InitializationFunction_T & initFunction ) { initFunction_ = initFunction; }

   GhostLayerField_T * initialize( IBlock * const block ) override
   {
      auto blocks = blocks_.lock();
      WALBERLA_CHECK_NOT_NULLPTR( blocks, "Trying to access 'AlwaysInitializeBlockDataHandling' for a block storage object that doesn't exist anymore" );
      Vector3<uint_t> size = calculateSize_( blocks, block );
      GhostLayerField_T * field = internal::allocate< GhostLayerField_T >( size[0], size[1], size[2],
                                                                           nrOfGhostLayers_, initValue_, layout_ );
      if( initFunction_ )
         initFunction_( field, block );

      return field;
   }

private:

   weak_ptr< StructuredBlockStorage > blocks_;

   uint_t  nrOfGhostLayers_;
   Value_T initValue_;
   Layout  layout_;
   const std::function< Vector3< uint_t > ( const shared_ptr< StructuredBlockStorage > &, IBlock * const ) > calculateSize_;

   InitializationFunction_T initFunction_;

}; // class AlwaysInitializeBlockDataHandling






template< typename Field_T >
class CloneBlockDataHandling : public blockforest::AlwaysInitializeBlockDataHandling< Field_T >
{
public:

   CloneBlockDataHandling( const ConstBlockDataID & fieldToClone ) :
      fieldToClone_( fieldToClone )
   {}

   Field_T * initialize( IBlock * const block ) override
   {
      const Field_T * toClone = block->template getData< Field_T >( fieldToClone_ );
      return toClone->clone();
   }

private:

   ConstBlockDataID fieldToClone_;

}; // class CloneBlockDataHandling






template< typename Field_T >
class FlattenedShallowCopyBlockDataHandling : public blockforest::AlwaysInitializeBlockDataHandling< typename Field_T::FlattenedField >
{
public:

   FlattenedShallowCopyBlockDataHandling( const ConstBlockDataID & fieldToClone ) :
      fieldToClone_( fieldToClone )
   {}

   typename Field_T::FlattenedField * initialize( IBlock * const block ) override
   {
      const Field_T * toClone = block->template getData< Field_T >( fieldToClone_ );
      return toClone->flattenedShallowCopy();
   }

private:

   ConstBlockDataID fieldToClone_;

}; // class FlattenedShallowCopyBlockDataHandling



} // namespace field
} // namespace walberla<|MERGE_RESOLUTION|>--- conflicted
+++ resolved
@@ -45,11 +45,7 @@
    using Value_T = typename Field_T::value_type;
    using InitializationFunction_T = std::function<void (Field_T *, IBlock *const)>;
 
-<<<<<<< HEAD
-   virtual ~BlockDataHandling() = default;
-=======
    ~BlockDataHandling() override = default;
->>>>>>> cce82fcc
 
    void addInitializationFunction( const InitializationFunction_T & initFunction ) { initFunction_ = initFunction; }
 
