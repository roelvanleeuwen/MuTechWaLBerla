//======================================================================================================================
//
//  This file is part of waLBerla. waLBerla is free software: you can 
//  redistribute it and/or modify it under the terms of the GNU General Public
//  License as published by the Free Software Foundation, either version 3 of 
//  the License, or (at your option) any later version.
//  
//  waLBerla is distributed in the hope that it will be useful, but WITHOUT 
//  ANY WARRANTY; without even the implied warranty of MERCHANTABILITY or 
//  FITNESS FOR A PARTICULAR PURPOSE.  See the GNU General Public License 
//  for more details.
//  
//  You should have received a copy of the GNU General Public License along
//  with waLBerla (see COPYING.txt). If not, see <http://www.gnu.org/licenses/>.
//
//! \file FieldIterator.impl.h
//! \ingroup field
//! \author Martin Bauer <martin.bauer@fau.de>
//
//======================================================================================================================



namespace walberla {
namespace field {



//**********************************************************************************************************************
/*!\brief Constructs an iterator for the given slice of a field
 *
 * The constructed iterator goes over the specified slice of the field.
 * Iterator coordinates (f(),z(),y(),x() ) return coordinates inside that slice (they do not start at 0)
 *
 **********************************************************************************************************************/
template <typename T>
FieldIterator<T>::FieldIterator( const typename FieldIterator<T>::FieldType * field,
                                    cell_idx_t xBeg, cell_idx_t yBeg, cell_idx_t zBeg, cell_idx_t fBeg,
                                    uint_t sx, uint_t sy, uint_t sz, uint_t sf, bool forward )
   :  f_(field), xBegin_(xBeg), yBegin_(yBeg), zBegin_(zBeg), fBegin_(fBeg)
{
   if ( field->xyzSize().empty() )
   {
      linePtr_ = nullptr;
      lineEnd_ = nullptr;
      f_       = nullptr;
      return;
   }

   using NonConstT = typename std::remove_const<T>::type;

   cur_[0] = cur_[1] = cur_[2] = 0;
   if( f_->layout() == fzyx )
   {
      skips_[0] = ( f_->fAllocSize() - sf ) * uint_c( f_->ffact_ );
      skips_[1] = ( f_->zAllocSize() - sz ) * uint_c( f_->zfact_ );
      skips_[2] = ( f_->yAllocSize() - sy ) * uint_c( f_->yfact_ );
      skips_[3] = ( f_->xAllocSize() - sx ) * uint_c( f_->xfact_ );
      sizes_[0] = sf;
      sizes_[1] = sz;
      sizes_[2] = sy;
      sizes_[3] = sx;

      if ( !forward ) {
         cur_[0] = cell_idx_c( sf - 1 );
         cur_[1] = cell_idx_c( sz - 1 );
         cur_[2] = cell_idx_c( sy - 1 );
      }
   }
   else
   {
      skips_[0] = (f_->zAllocSize() - sz) * uint_c( f_->zfact_ );
      skips_[1] = (f_->yAllocSize() - sy) * uint_c( f_->yfact_ );
      skips_[2] = (f_->xAllocSize() - sx) * uint_c( f_->xfact_ );
      skips_[3] = (f_->fAllocSize() - sf) * uint_c( f_->ffact_ );
      sizes_[0] = sz;
      sizes_[1] = sy;
      sizes_[2] = sx;
      sizes_[3] = sf;

      if ( !forward ) {
         cur_[0] = cell_idx_c( sz - 1 );
         cur_[1] = cell_idx_c( sy - 1 );
         cur_[2] = cell_idx_c( sx - 1 );
      }
   }


   if ( forward )
   {
      lineBegin_ = const_cast<NonConstT *>(& f_->get(xBeg,yBeg,zBeg,fBeg) );
      linePtr_   = lineBegin_;
      lineEnd_   = linePtr_ + sizes_[3];
   }
   else
   {
      linePtr_   = const_cast<NonConstT *>(& f_->get(xBeg + cell_idx_c(sx) - 1,
                                                     yBeg + cell_idx_c(sy) - 1,
                                                     zBeg + cell_idx_c(sz) - 1,
                                                     fBeg + cell_idx_c(sf) - 1) );
      lineEnd_   = linePtr_ + 1;
      lineBegin_ = linePtr_ - sizes_[3] + 1;
   }

   initCoordinateAccessOptimizationPointers();
}





//**********************************************************************************************************************
/*!\brief Constructs an end iterator, which is represented by NULL pointers
 **********************************************************************************************************************/
<<<<<<< HEAD
template <typename T>
FieldIterator<T>::FieldIterator()
   : linePtr_(NULL), lineEnd_(NULL), f_(NULL)
=======
template <typename T, uint_t fs>
FieldIterator<T,fs>::FieldIterator()
   : linePtr_(nullptr), lineEnd_(nullptr), f_(nullptr)
>>>>>>> 8dfa7d51
{
}


//**********************************************************************************************************************
/*!\brief Copy Constructor. Required for pointer member cur*_
 **********************************************************************************************************************/
template <typename T>
FieldIterator<T>::FieldIterator( const FieldIterator<T> & o )
   : lineBegin_     ( o.lineBegin_ ),
     linePtr_       ( o.linePtr_      ),
     lineEnd_       ( o.lineEnd_      ),
     f_             ( o.f_            ),
     xBegin_        ( o.xBegin_       ),
     yBegin_        ( o.yBegin_       ),
     zBegin_        ( o.zBegin_       ),
     fBegin_        ( o.fBegin_       )
{
   // no need to copy fastestCoord_, since it is updated before read
   for(int i=0; i<3; ++i)
      cur_[i] = o.cur_[i];

   for( int i=0; i<4; ++i ) {
      skips_[i] = o.skips_[i];
      sizes_[i] = o.sizes_[i];
   }

   if( f_ )
      initCoordinateAccessOptimizationPointers();
}

//**********************************************************************************************************************
/*!\brief Assignment operator. Required for pointer member cur*_
 **********************************************************************************************************************/
template <typename T>
FieldIterator<T> & FieldIterator<T>::operator= ( const FieldIterator<T> & o )
{
   if ( &o == this)
      return *this;

   lineBegin_ = o.lineBegin_;
   linePtr_   = o.linePtr_  ;
   lineEnd_   = o.lineEnd_  ;
   f_         = o.f_        ;
   xBegin_    = o.xBegin_   ;
   yBegin_    = o.yBegin_   ;
   zBegin_    = o.zBegin_   ;
   fBegin_    = o.fBegin_   ;

   for(int i=0; i<3; ++i)
      cur_[i] = o.cur_[i];

   for( int i=0; i<4; ++i ) {
      skips_[i] = o.skips_[i];
      sizes_[i] = o.sizes_[i];
   }

   if( f_ )
      initCoordinateAccessOptimizationPointers();

   return *this;
}


//**********************************************************************************************************************
/*!\brief Initializes pointers required for the optimized x(),y(),z(),f() functions
 *        See documentation of fastestCoord_, curX_, curY_, curZ_ and curF_
 **********************************************************************************************************************/
template <typename T>
void FieldIterator<T>::initCoordinateAccessOptimizationPointers( )
{
   if( f_->layout() == fzyx )
   {
      curF_ = &( cur_[0] );
      curZ_ = &( cur_[1] );
      curY_ = &( cur_[2] );
      curX_ = &( fastestCoord_ );
   }
   else
   {
      curZ_ = &( cur_[0] );
      curY_ = &( cur_[1] );
      curX_ = &( cur_[2] );
      curF_ = &( fastestCoord_ );
   }
}


//**********************************************************************************************************************
/*!\brief Increments the slower 3 coordinates, if innermost coordinate is at end
 *
 **********************************************************************************************************************/
template <typename T>
inline void FieldIterator<T>::incrementLine()
{
   WALBERLA_ASSERT_EQUAL( linePtr_, lineEnd_ );

   linePtr_ += skips_[3];
   cur_[2]++;

   if(cur_[2] == cell_idx_c(sizes_[2]) )
   {
      linePtr_ += skips_[2];
      cur_[2] = 0;
      cur_[1]++;
      if(cur_[1] == cell_idx_c(sizes_[1])  )
      {
         linePtr_ += skips_[1];
         cur_[1] = 0;
         cur_[0]++;
         if(cur_[0] == cell_idx_c(sizes_[0]) )
         {
            // iterator at end
            linePtr_ = nullptr;
            return;
         }
      }
   }

   lineEnd_   = linePtr_ + sizes_[3];
   lineBegin_ = linePtr_;
}


//**********************************************************************************************************************
/*!\brief Decrements the slower 3 coordinates, if innermost coordinate is at beginning
 *
 **********************************************************************************************************************/
template <typename T>
inline void FieldIterator<T>::decrementLine()
{
   WALBERLA_ASSERT_EQUAL( linePtr_, lineBegin_-1 );

   linePtr_ -= skips_[3];
   cur_[2]--;

   if(cur_[2] < 0 )
   {
      linePtr_ -= skips_[2];
      cur_[2] = cell_idx_c(sizes_[2])-1;
      cur_[1]--;
      if(cur_[1] < 0  )
      {
         linePtr_ -= skips_[1];
         cur_[1] = cell_idx_c(sizes_[1])-1;
         cur_[0]--;
         if(cur_[0] < 0 )
         {
            // iterator at end
            linePtr_ = nullptr;
            return;
         }
      }
   }

   lineEnd_   = linePtr_+1;
   lineBegin_ = linePtr_ - sizes_[3]+1;
}


//**********************************************************************************************************************
/*!\brief Equal operator.
 *
 * Test equality only by comparing the internal pointer
 *
 * \return true if both iterators are equal
 **********************************************************************************************************************/
template <typename T>
inline bool FieldIterator<T>::operator==( const FieldIterator<T>& it ) const
{
   return it.linePtr_ == this->linePtr_;
}



//**********************************************************************************************************************
/*!\brief Unequal operator.
 **********************************************************************************************************************/
template <typename T>
inline bool FieldIterator<T>::operator!=( const FieldIterator<T>& it ) const
{
   return it.linePtr_ != this->linePtr_;
}



//**********************************************************************************************************************
/*!\brief Neighbor access relative to current position
 * \param d Direction enumeration which defines deltas for x,y,z
 * \param cf Delta for f
 **********************************************************************************************************************/
template <typename T>
inline T & FieldIterator<T>::neighbor( stencil::Direction d, cell_idx_t cf ) const
{
   using namespace stencil;
   return neighbor(cx[d],cy[d],cz[d],cf);
}


//**********************************************************************************************************************
/*!\brief uint_t variant of above function
 * \param d Direction enumeration which defines deltas for x,y,z
 * \param cf Delta for f
 **********************************************************************************************************************/
template <typename T>
inline T & FieldIterator<T>::neighbor( stencil::Direction d, uint_t cf ) const
{
   return neighbor( d, cell_idx_c (cf) );
}


//**********************************************************************************************************************
/*!\brief Neighbor access relative to current position
 * \param cx Delta for x
 * \param cy Delta for y
 * \param cz Delta for z
 * \param cf Delta for f
 **********************************************************************************************************************/
template <typename T>
inline T & FieldIterator<T>::neighbor( cell_idx_t cx, cell_idx_t cy, cell_idx_t cz, cell_idx_t cf ) const
{
   T * res = linePtr_;

   res += cx * f_->xfact_ +
          cy * f_->yfact_ +
          cz * f_->zfact_ +
          cf * f_->ffact_;

   WALBERLA_ASSERT ( f_->addressInsideAllocedSpace( res ) );

   return *res;
}


//**********************************************************************************************************************
/*!\brief Neighbor variant that takes unsigned int as f parameter,
 *        needed since the stencil toIdx() is an unsigned int
 * \param cx Delta for x
 * \param cy Delta for y
 * \param cz Delta for z
 * \param cf Delta for f
 **********************************************************************************************************************/
template <typename T>
inline T & FieldIterator<T>::neighbor( cell_idx_t cx, cell_idx_t cy, cell_idx_t cz, uint_t cf ) const
{
   return neighbor ( cx, cy, cz, cell_idx_c( cf ) );
}



//**********************************************************************************************************************
/*!\brief For beginXYZ iterators, one often needs a specific f
 * Assumes that iterator stands at f==0
 * \param cf Delta for f
 **********************************************************************************************************************/
template <typename T>
inline  T & FieldIterator<T>::getF( cell_idx_t cf ) const
{
   WALBERLA_ASSERT_EQUAL( f(), 0 );
   WALBERLA_ASSERT_LESS( cf, cell_idx_t ( f_->fSize() ) );
   T * res = linePtr_;
   res += cf * f_->ffact_;
   return *res;
}


//**********************************************************************************************************************
/*!\brief Equivalent to neighbor(cell_idx_t) see above.
 *        Takes an uint_t instead a cell_idx_t, since stencil::toIndex() returns uint_t
 * \param cf Delta for f
 **********************************************************************************************************************/
template <typename T>
inline  T & FieldIterator<T>::getF( uint_t cf ) const
{
   return getF ( cell_idx_c ( cf ) );
}


//======================================================================================================================
//
//  PRINTING
//
//======================================================================================================================

template <typename T>
inline void FieldIterator<T>::print( std::ostream & os ) const
{
   os << "(" << x() << "," << y() << "," << z() << "/" << f() << ")";
}

template< typename T>
std::ostream & operator<< ( std::ostream & os, const FieldIterator<T> & it ) {
   it.print(os);
   return os;
}


//======================================================================================================================
//
//  COORDINATES OF CURRENT POSITIONS
//
//======================================================================================================================

/**
 * In order to get x(), y(), z(), f() function as fast a possible, no if clause for the layout was introduced.
 * Instead there are the cur[XYZF]_ members, that point to the cur_ array. The cur_ array does not store the
 * fastest coordinate, because it is implicitly stored in (linePtr_ - lineBegin_).  If it would be stored explicitly
 * there would have to be an extra update operation in operator++() , which should be as fast as possible.
 * The curX_ or curF_ pointer points to the fastestCoord_ member, which always has to be updated before curX_ or
 * curF_ is dereferenced.
 */

template <typename T>
inline cell_idx_t FieldIterator<T>::x() const
{
   fastestCoord_ = cell_idx_c(linePtr_ - lineBegin_ );
   return xBegin_ + *curX_;
}

template <typename T>
inline cell_idx_t FieldIterator<T>::y() const
{
   // no fastestCoord_ update required here, since y is never fastest coordinate
   return yBegin_ + *curY_;
}

template <typename T>
inline cell_idx_t FieldIterator<T>::z() const
{
   // no fastestCoord_ update required here, since z is never fastest coordinate
   return zBegin_ + *curZ_;
}

template <typename T>
inline cell_idx_t FieldIterator<T>::f() const
{
   fastestCoord_ = cell_idx_c(linePtr_ - lineBegin_ );
   return fBegin_ + *curF_;
}

template <typename T>
inline Cell FieldIterator<T>::cell() const
{
   fastestCoord_ = cell_idx_c( linePtr_ - lineBegin_ );
   return Cell ( xBegin_ + *curX_,
                 yBegin_ + *curY_,
                 zBegin_ + *curZ_ );
}



//======================================================================================================================
//
//  FORWARD ITERATOR
//
//======================================================================================================================


//**********************************************************************************************************************
/*!\brief Pre-increment operator.
 *
 * \return Reference to the incremented pointer iterator.
 **********************************************************************************************************************/
template <typename T>
inline ForwardFieldIterator<T>& ForwardFieldIterator<T>::operator++()
{

   ++Parent::linePtr_;
   if( Parent::linePtr_ != Parent::lineEnd_)
      return *this;

   // Iteration through line has finished - switch to next
   Parent::incrementLine();

   return *this;
}

//**********************************************************************************************************************
/*!\brief Pre-decrement operator.
 *
 * \return Reference to the decremented pointer iterator.
 **********************************************************************************************************************/
template <typename T>
inline ForwardFieldIterator<T>& ForwardFieldIterator<T>::operator--()
{

   --Parent::linePtr_;
   if( Parent::linePtr_ >= Parent::lineBegin_ )
      return *this;

   // Iteration through line has finished - switch to next
   Parent::decrementLine();

   return *this;
}

//**********************************************************************************************************************
/*!\brief Increments the second inner coordinate c2
 * Use if innermost loop is self written, which is slightly faster
 * \code
   for( const_iterator i = field.begin(); i != field.end(); i.incrOuter() )
      for (; i.testInner(); i.incrInner() )
      {}
   Instead of
  \code
   for(DoubleField::const_iterator i = field.begin(); i != field.end(); ++i) {
   }
  \endcode
 **********************************************************************************************************************/
template <typename T>
inline void ForwardFieldIterator<T>::incrOuter()
{
   // incrementing line pointer was done in "inner" iterator
   Parent::incrementLine();
}

//======================================================================================================================
//
//  REVERSE ITERATOR
//
//======================================================================================================================


//**********************************************************************************************************************
/*!\brief Pre-increment operator.
 *
 * \return Reference to the incremented pointer iterator.
 **********************************************************************************************************************/
template <typename T>
inline ReverseFieldIterator<T>& ReverseFieldIterator<T>::operator--()
{

   ++Parent::linePtr_;
   if( Parent::linePtr_ != Parent::lineEnd_)
      return *this;

   // Iteration through line has finished - switch to next
   Parent::incrementLine();

   return *this;
}


//**********************************************************************************************************************
/*!\brief Pre-decrement operator.
 *
 * \return Reference to the decremented pointer iterator.
 **********************************************************************************************************************/
template <typename T>
inline ReverseFieldIterator<T>& ReverseFieldIterator<T>::operator++()
{
   --Parent::linePtr_;

   if( Parent::linePtr_ >= Parent::lineBegin_ )
      return *this;


   // Iteration through line has finished - switch to next
   Parent::decrementLine();

   return *this;
}



} // namespace field
} // namespace walberla<|MERGE_RESOLUTION|>--- conflicted
+++ resolved
@@ -112,15 +112,9 @@
 //**********************************************************************************************************************
 /*!\brief Constructs an end iterator, which is represented by NULL pointers
  **********************************************************************************************************************/
-<<<<<<< HEAD
 template <typename T>
 FieldIterator<T>::FieldIterator()
-   : linePtr_(NULL), lineEnd_(NULL), f_(NULL)
-=======
-template <typename T, uint_t fs>
-FieldIterator<T,fs>::FieldIterator()
    : linePtr_(nullptr), lineEnd_(nullptr), f_(nullptr)
->>>>>>> 8dfa7d51
 {
 }
 
@@ -216,7 +210,7 @@
 template <typename T>
 inline void FieldIterator<T>::incrementLine()
 {
-   WALBERLA_ASSERT_EQUAL( linePtr_, lineEnd_ );
+   WALBERLA_ASSERT_EQUAL( linePtr_, lineEnd_ )
 
    linePtr_ += skips_[3];
    cur_[2]++;
@@ -252,7 +246,7 @@
 template <typename T>
 inline void FieldIterator<T>::decrementLine()
 {
-   WALBERLA_ASSERT_EQUAL( linePtr_, lineBegin_-1 );
+   WALBERLA_ASSERT_EQUAL( linePtr_, lineBegin_-1 )
 
    linePtr_ -= skips_[3];
    cur_[2]--;
@@ -349,7 +343,7 @@
           cz * f_->zfact_ +
           cf * f_->ffact_;
 
-   WALBERLA_ASSERT ( f_->addressInsideAllocedSpace( res ) );
+   WALBERLA_ASSERT ( f_->addressInsideAllocedSpace( res ) )
 
    return *res;
 }
@@ -379,8 +373,8 @@
 template <typename T>
 inline  T & FieldIterator<T>::getF( cell_idx_t cf ) const
 {
-   WALBERLA_ASSERT_EQUAL( f(), 0 );
-   WALBERLA_ASSERT_LESS( cf, cell_idx_t ( f_->fSize() ) );
+   WALBERLA_ASSERT_EQUAL( f(), 0 )
+   WALBERLA_ASSERT_LESS( cf, cell_idx_t ( f_->fSize() ) )
    T * res = linePtr_;
    res += cf * f_->ffact_;
    return *res;
