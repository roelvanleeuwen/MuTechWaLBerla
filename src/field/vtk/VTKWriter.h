--- conflicted
+++ resolved
@@ -107,11 +107,7 @@
    typedef vtk::BlockCellDataWriter<OutputType> base_t;
 
    VTKWriter( const ConstBlockDataID bdid, const std::string& id ) :
-<<<<<<< HEAD
-      base_t( id ), bdid_( bdid ), field_( NULL ), fSize_(0) {}
-=======
-      base_t( id ), bdid_( bdid ), field_( nullptr ) {}
->>>>>>> 68edd863
+      base_t( id ), bdid_( bdid ), field_( nullptr ), fSize_(0) {}
 
 protected:
 
