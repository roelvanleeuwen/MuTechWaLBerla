--- conflicted
+++ resolved
@@ -103,23 +103,15 @@
 {
 public:
    using OutputTrait = VectorTrait<typename Field_T::value_type>;
-
-<<<<<<< HEAD
-   typedef vtk::BlockCellDataWriter<OutputType> base_t;
+   using base_t = vtk::BlockCellDataWriter<OutputType>;
 
    VTKWriter( const ConstBlockDataID bdid, const std::string& id ) :
-      base_t( id ), bdid_( bdid ), field_( NULL ), fSize_(0) {}
-=======
-   using base_t = vtk::BlockCellDataWriter<OutputType, OutputTrait::F_SIZE * Field_T::F_SIZE>;
-
-   VTKWriter( const ConstBlockDataID bdid, const std::string& id ) :
-      base_t( id ), bdid_( bdid ), field_( nullptr ) {}
->>>>>>> 8dfa7d51
+      base_t( id ), bdid_( bdid ), field_( nullptr ), fSize_(0) {}
 
 protected:
 
    void configure() override {
-      WALBERLA_ASSERT_NOT_NULLPTR( this->block_ );
+      WALBERLA_ASSERT_NOT_NULLPTR( this->block_ )
       field_ = this->block_->template getData< Field_T >( bdid_ );
 
       WALBERLA_ASSERT_NOT_NULLPTR( field_ )
