--- conflicted
+++ resolved
@@ -38,14 +38,10 @@
 public:
 
    FlagFieldMapping( const ConstBlockDataID flagId, const std::string& id ) :
-      vtk::BlockCellDataWriter<T>( id, 1 ), flagId_( flagId ), flagField_( NULL ) {}
+      vtk::BlockCellDataWriter<T>( id, 1 ), flagId_( flagId ), flagField_( nullptr ) {}
 
    FlagFieldMapping( const ConstBlockDataID flagId, const std::string& id, const std::map< FlagUID, T > mapping ) :
-<<<<<<< HEAD
-      vtk::BlockCellDataWriter<T>( id, 1 ), flagId_( flagId ), flagField_( NULL ), mapping_( mapping ) {}
-=======
-      vtk::BlockCellDataWriter<T,1>( id ), flagId_( flagId ), flagField_( nullptr ), mapping_( mapping ) {}
->>>>>>> 8dfa7d51
+      vtk::BlockCellDataWriter<T>( id, 1 ), flagId_( flagId ), flagField_( nullptr ), mapping_( mapping ) {}
 
    void addMapping( const FlagUID& flag, const T& value )
    {
@@ -94,7 +90,7 @@
 
 public:
    BinarizationFieldWriter( const ConstBlockDataID fieldID, const std::string& id, SrcType mask) :
-           vtk::BlockCellDataWriter<TargetType>( id, 1 ), fieldID_( fieldID ), field_( NULL ), mask_( mask ) {}
+           vtk::BlockCellDataWriter<TargetType>( id, 1 ), fieldID_( fieldID ), field_( nullptr ), mask_( mask ) {}
 
 protected:
 
