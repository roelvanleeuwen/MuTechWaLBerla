//======================================================================================================================
//
//  This file is part of waLBerla. waLBerla is free software: you can 
//  redistribute it and/or modify it under the terms of the GNU General Public
//  License as published by the Free Software Foundation, either version 3 of 
//  the License, or (at your option) any later version.
//  
//  waLBerla is distributed in the hope that it will be useful, but WITHOUT 
//  ANY WARRANTY; without even the implied warranty of MERCHANTABILITY or 
//  FITNESS FOR A PARTICULAR PURPOSE.  See the GNU General Public License 
//  for more details.
//  
//  You should have received a copy of the GNU General Public License along
//  with waLBerla (see COPYING.txt). If not, see <http://www.gnu.org/licenses/>.
//
//! \file GhostLayerField.impl.h
//! \ingroup field
//! \author Martin Bauer <martin.bauer@fau.de>
//! \brief Definitions of Field members
//
//======================================================================================================================

#include "field/iterators/IteratorMacros.h"
#include "field/GhostRegions.h"

#include "core/debug/Debug.h"


namespace walberla {
namespace field {


   //===================================================================================================================
   //
   //  CONSTRUCTION
   //
   //===================================================================================================================


   //*******************************************************************************************************************
   /*!\brief Creates a field of zero size
    *
    * To use this field call the init function
    *******************************************************************************************************************/
   template<typename T>
   GhostLayerField<T>::GhostLayerField( )
      : gl_(0)
   {
   }



   //*******************************************************************************************************************
   /*!\brief Creates an uninitialized field of given size
    *
    * \param xSize  size of x dimension without ghost layers
    * \param ySize  size of y dimension without ghost layers
    * \param zSize  size of z dimension without ghost layers
    * \param gl     number of ghost layers
    * \param layout memory layout of the field (see Layout)
    * \param alloc  class that describes how to allocate memory for the field, see FieldAllocator
    *******************************************************************************************************************/
   template<typename T>
   GhostLayerField<T>::GhostLayerField( uint_t _xSize, uint_t _ySize, uint_t _zSize, uint_t _fSize, uint_t gl,
                                               const Layout & l, const shared_ptr<FieldAllocator<T> > &alloc)
   {
      init( _xSize, _ySize, _zSize, _fSize, gl, l, alloc );
   }


   //*******************************************************************************************************************
   /*!\brief Creates a field and initializes it with constant value
    *
    * \param xSize   size of x dimension without ghost layers
    * \param ySize   size of y dimension without ghost layers
    * \param zSize   size of z dimension without ghost layers
    * \param gl      number of ghost layers
    * \param initVal every element of the field is set to initVal (also ghost layers)
    * \param layout  memory layout of the field (see Layout)
    * \param alloc  class that describes how to allocate memory for the field, see FieldAllocator
    *******************************************************************************************************************/
   template<typename T>
   GhostLayerField<T>::GhostLayerField( uint_t _xSize, uint_t _ySize, uint_t _zSize, uint_t _fSize, uint_t gl,
                                               const T & initVal, const Layout & l,
                                               const shared_ptr<FieldAllocator<T> > &alloc    )
   {
      init( _xSize, _ySize, _zSize, _fSize, gl, l, alloc );
      setWithGhostLayer( initVal );
   }


   //*******************************************************************************************************************
   /*!\brief Creates a field and initializes f coordinate with vector values
    *
    * \param xSize   size of x dimension
    * \param ySize   size of y dimension
    * \param zSize   size of z dimension
    * \param gl      number of ghost layers
    * \param fValues initializes f coordinate with values from vector (see set(std::vector&) ) also ghost layers
    * \param layout  memory layout of the field (see Layout)
    * \param alloc   class that describes how to allocate memory for the field, see FieldAllocator
    *******************************************************************************************************************/
   template<typename T>
   GhostLayerField<T>::GhostLayerField( uint_t _xSize, uint_t _ySize, uint_t _zSize, uint_t _fSize, uint_t gl,
                                               const std::vector<T> & fValues, const Layout & l,
                                               const shared_ptr<FieldAllocator<T> > &alloc)
   {
      init( _xSize, _ySize, _zSize, _fSize, gl, l, alloc );
      setWithGhostLayer( fValues );
   }



   //*******************************************************************************************************************
   /*!\brief Initializes a field, must be called exactly once.
    *
    * Is automatically called by constructors that take at least one argument
    *
    * \param xSize  size of x dimension without ghost layers
    * \param ySize  size of y dimension without ghost layers
    * \param zSize  size of z dimension without ghost layers
    * \param gl     number of ghost layers
    * \param layout memory layout of the field (see Layout)
    * \param alloc  class that describes how to allocate memory for the field, see FieldAllocator
    *******************************************************************************************************************/
    template<typename T>
    void GhostLayerField<T>::init( uint_t _xSize, uint_t _ySize, uint_t _zSize, uint_t _fSize, uint_t gl,
                                          const Layout & l, const shared_ptr<FieldAllocator<T> > &alloc)
    {
       gl_ = gl;
       uint_t innerGhostLayerSize = ( l == fzyx ) ? gl : uint_t(0);
       Field<T>::init( _xSize + 2*gl ,
                              _ySize + 2*gl,
                              _zSize + 2*gl, _fSize, l, alloc,
                              innerGhostLayerSize );

       Field<T>::setOffsets( gl, _xSize,
                                    gl, _ySize,
                                    gl, _zSize );
    }



   //*******************************************************************************************************************
   /*!\brief Deletes all stored data, and resizes the field
    *
    *  The resized field is uninitialized.
    *******************************************************************************************************************/
   template<typename T>
   void GhostLayerField<T>::resize( uint_t _xSize, uint_t _ySize, uint_t _zSize, uint_t _fSize )
   {
      if ( _xSize == this->xSize() && _ySize == this->ySize() && _zSize == this->zSize() && _fSize == this->fSize() )
         return;

      Field<T>::resize( _xSize+2*gl_, _ySize+2*gl_, _zSize+2*gl_, _fSize);
      Field<T>::setOffsets( gl_, _xSize, gl_, _ySize, gl_, _zSize );
   }



   //*******************************************************************************************************************
   /*!\brief Deletes all stored data, and resizes the field
    *
    *  The resized field is uninitialized.
    *******************************************************************************************************************/
   template<typename T>
   void GhostLayerField<T>::resize( uint_t _xSize, uint_t _ySize, uint_t _zSize, uint_t _fSize, uint_t _gl )
   {
      if ( _xSize == this->xSize() && _ySize == this->ySize() && _zSize == this->zSize() && _fSize==this->fSize() && _gl == gl_ )
         return;

      gl_ = _gl;
      Field<T>::resize( _xSize+2*gl_, _ySize+2*gl_, _zSize+2*gl_, _fSize);
      Field<T>::setOffsets( gl_, _xSize, gl_, _ySize, gl_, _zSize );
   }






   //===================================================================================================================
   //
   //  ELEMENT ACCESS
   //
   //===================================================================================================================


   //*******************************************************************************************************************
   /*!\brief Sets all entries (including the ghost layer) of the field to given value
    *******************************************************************************************************************/
   template<typename T>
   void GhostLayerField<T>::setWithGhostLayer (const T & value)
   {
#ifdef WALBERLA_CXX_COMPILER_IS_CLANG
#pragma clang diagnostic push
#pragma clang diagnostic ignored "-Wunknown-pragmas"
#pragma clang diagnostic ignored "-Wundefined-bool-conversion"
#endif
      // take care of proper thread<->memory assignment (first-touch allocation policy !)
      WALBERLA_FOR_ALL_CELLS_INCLUDING_GHOST_LAYER_XYZ( this,

         for( uint_t f = uint_t(0); f < Field<T>::fSize(); ++f )
            this->get(x,y,z,f) = value;
      
      ) // WALBERLA_FOR_ALL_CELLS_INCLUDING_GHOST_LAYER_XYZ
#ifdef WALBERLA_CXX_COMPILER_IS_CLANG
#pragma clang diagnostic pop
#endif
   }

   //*******************************************************************************************************************
   /*!\brief Initializes the f coordinate to values from vector, in all cells including the ghost layers
    * Sets the entry (x,y,z,f) to fValues[f]
    *******************************************************************************************************************/
   template<typename T>
   void GhostLayerField<T>::setWithGhostLayer (const std::vector<T> & fValues)
   {
      WALBERLA_ASSERT(fValues.size() == Field<T>::fSize())
          
#ifdef WALBERLA_CXX_COMPILER_IS_CLANG
#pragma clang diagnostic push
#pragma clang diagnostic ignored "-Wunknown-pragmas"
#pragma clang diagnostic ignored "-Wundefined-bool-conversion"
#endif
      // take care of proper thread<->memory assignment (first-touch allocation policy !)
      WALBERLA_FOR_ALL_CELLS_INCLUDING_GHOST_LAYER_XYZ( this,

         for( uint_t f = uint_t(0); f < Field<T>::fSize(); ++f )
            this->get(x,y,z,f) = fValues[f];
      
      ) // WALBERLA_FOR_ALL_CELLS_INCLUDING_GHOST_LAYER_XYZ
#ifdef WALBERLA_CXX_COMPILER_IS_CLANG
#pragma clang diagnostic pop
#endif
   }






   //===================================================================================================================
   //
   //  ITERATORS
   //
   //===================================================================================================================



   //*******************************************************************************************************************
   /*!\brief Iterator over all cells, including the ghost layers
    *
    * same as begin() , but with ghost layer
    *
    *******************************************************************************************************************/
   template<typename T>
   inline typename GhostLayerField<T>::iterator
   GhostLayerField<T>::beginWithGhostLayer( )
   {
      return beginWithGhostLayer( cell_idx_c( gl_ ) );
   }

   template<typename T>
   inline typename GhostLayerField<T>::iterator
   GhostLayerField<T>::beginWithGhostLayer( cell_idx_t numGhostLayers )
   {
      WALBERLA_ASSERT_LESS_EQUAL( numGhostLayers, cell_idx_c( gl_ )  )
      const uint_t xs = Field<T>::xSize() + 2 * uint_c( numGhostLayers );
      const uint_t ys = Field<T>::ySize() + 2 * uint_c( numGhostLayers );
      const uint_t zs = Field<T>::zSize() + 2 * uint_c( numGhostLayers );

      return iterator( this,
                      -numGhostLayers,-numGhostLayers,-numGhostLayers,0,
                       xs, ys, zs, Field<T>::fSize() );
   }



   //*******************************************************************************************************************
   /*!\brief Returns const_iterator, see beginWithGhostLayer()
    *******************************************************************************************************************/
   template<typename T>
   inline typename GhostLayerField<T>::const_iterator
   GhostLayerField<T>::beginWithGhostLayer( ) const
   {
      return beginWithGhostLayer( cell_idx_c( gl_ ) );
   }

   template<typename T>
   inline typename GhostLayerField<T>::const_iterator
   GhostLayerField<T>::beginWithGhostLayer( cell_idx_t numGhostLayers ) const
   {
      const uint_t xs = Field<T>::xSize() + 2 * uint_c( numGhostLayers );
      const uint_t ys = Field<T>::ySize() + 2 * uint_c( numGhostLayers );
      const uint_t zs = Field<T>::zSize() + 2 * uint_c( numGhostLayers );

      return const_iterator(  this,
                              -numGhostLayers,-numGhostLayers,-numGhostLayers,0,
                              xs, ys, zs );

   }



   //*******************************************************************************************************************
   /*!\brief Iterates only over all cells including ghost layers of XYZ coordinate, f is always 0
    *******************************************************************************************************************/
   template<typename T>
   inline typename GhostLayerField<T>::iterator
   GhostLayerField<T>::beginWithGhostLayerXYZ( )
   {
      return beginWithGhostLayerXYZ( cell_idx_c( gl_ ) );
   }

   template<typename T>
   inline typename GhostLayerField<T>::iterator
   GhostLayerField<T>::beginWithGhostLayerXYZ( cell_idx_t numGhostLayers )
   {
      const uint_t xs = Field<T>::xSize() + 2 * uint_c( numGhostLayers );
      const uint_t ys = Field<T>::ySize() + 2 * uint_c( numGhostLayers );
      const uint_t zs = Field<T>::zSize() + 2 * uint_c( numGhostLayers );

      return iterator( this,
                        -numGhostLayers,-numGhostLayers,-numGhostLayers,0,
                        xs, ys, zs, 1 );
   }

   //*******************************************************************************************************************
   /*!\brief Const version of beginWithGhostLayerXYZ()
    *******************************************************************************************************************/
   template<typename T>
   inline typename GhostLayerField<T>::const_iterator
   GhostLayerField<T>::beginWithGhostLayerXYZ( ) const
   {
      return beginWithGhostLayerXYZ( cell_idx_c( gl_ ) );
   }

   template<typename T>
   inline typename GhostLayerField<T>::const_iterator
   GhostLayerField<T>::beginWithGhostLayerXYZ( cell_idx_t numGhostLayers ) const
   {
      const uint_t xs = Field<T>::xSize() + 2 * uint_c( numGhostLayers );
      const uint_t ys = Field<T>::ySize() + 2 * uint_c( numGhostLayers );
      const uint_t zs = Field<T>::zSize() + 2 * uint_c( numGhostLayers );

      return const_iterator( this,
                             -numGhostLayers,-numGhostLayers,-numGhostLayers,0,
                             xs, ys, zs, 1 );
   }

   template<typename T>
   void GhostLayerField<T>::getGhostRegion(stencil::Direction d, CellInterval & ci,
                                                  cell_idx_t thickness, bool fullSlice ) const
   {
      ci = field::getGhostRegion( *this, d, thickness, fullSlice );
   }

   template<typename T>
   void GhostLayerField<T>::getSliceBeforeGhostLayer(stencil::Direction d, CellInterval & ci,
                                                            cell_idx_t thickness, bool fullSlice ) const
   {
      ci = field::getSliceBeforeGhostLayer( *this, d, thickness, fullSlice );
   }

   //*******************************************************************************************************************
   /*!\brief Checks if a given cell is in the inner part of the field ( not in ghost region or outside )
    *******************************************************************************************************************/
   template<typename T>
   bool GhostLayerField<T>::isInInnerPart( const Cell & cell ) const
   {
<<<<<<< HEAD
      return !static_cast<bool>(cell[0] < 0 ||
=======
      return !(cell[0] < 0 ||
>>>>>>> 68edd863
           cell[1] < 0 ||
           cell[2] < 0 ||
           cell[0] >= cell_idx_c( this->xSize() ) ||
           cell[1] >= cell_idx_c( this->ySize() ) ||
           cell[2] >= cell_idx_c( this->zSize() ));
   }

   //*******************************************************************************************************************
   /*!\brief Iterates only over ghost layers of a given direction
    *******************************************************************************************************************/
   template<typename T>
   inline typename GhostLayerField<T>::iterator
   GhostLayerField<T>::beginGhostLayerOnly( stencil::Direction dir, bool fullSlice )
   {
      CellInterval ci;
      getGhostRegion(dir,ci, cell_idx_c(gl_), fullSlice );

      return ForwardFieldIterator<T>( this,
                                      ci.xMin(),ci.yMin(), ci.zMin(), 0,
                                      ci.xSize(), ci.ySize(), ci.zSize(), Field<T>::fSize() );
   }


   //*******************************************************************************************************************
   /*!\brief Const version of beginGhostLayersOnly()
    *******************************************************************************************************************/
   template<typename T>
   inline typename GhostLayerField<T>::const_iterator
   GhostLayerField<T>::beginGhostLayerOnly( stencil::Direction dir, bool fullSlice ) const
   {
      CellInterval ci;
      getGhostRegion(dir,ci, cell_idx_c(gl_), fullSlice );

      return ForwardFieldIterator<const T>( this,
                                            ci.xMin(),ci.yMin(), ci.zMin(), 0,
                                            ci.xSize(), ci.ySize(), ci.zSize(), Field<T>::fSize() );
   }


   //*******************************************************************************************************************
   /*!\brief Iterates only over specified number of ghost layers of a given direction
    *******************************************************************************************************************/
   template<typename T>
   inline typename GhostLayerField<T>::iterator
   GhostLayerField<T>::beginGhostLayerOnly( uint_t thickness, stencil::Direction dir, bool fullSlice )
   {
      CellInterval ci;
      getGhostRegion( dir, ci, cell_idx_c(thickness), fullSlice );

      return ForwardFieldIterator<T>( this,
                                      ci.xMin(),ci.yMin(), ci.zMin(), 0,
                                      ci.xSize(), ci.ySize(), ci.zSize(), Field<T>::fSize() );
   }


   //*******************************************************************************************************************
   /*!\brief Const version of beginGhostLayersOnly(uint_t thickness, stencil::Direction)
    *******************************************************************************************************************/
   template<typename T>
   inline typename GhostLayerField<T>::const_iterator
   GhostLayerField<T>::beginGhostLayerOnly(  uint_t thickness, stencil::Direction dir, bool fullSlice ) const
   {
      CellInterval ci;
      getGhostRegion( dir, ci, cell_idx_c(thickness), fullSlice );

      return ForwardFieldIterator<const T>( this,
                                            ci.xMin(),ci.yMin(), ci.zMin(), 0,
                                            ci.xSize(), ci.ySize(), ci.zSize(), Field<T>::fSize() );
   }



   //*******************************************************************************************************************
   /*!\brief Iterates only over ghost layers of a given direction, only over xyz coordinates, f is fixed
    *******************************************************************************************************************/
   template<typename T>
   inline typename GhostLayerField<T>::iterator
   GhostLayerField<T>::beginGhostLayerOnlyXYZ( stencil::Direction dir, cell_idx_t f, bool fullSlice )
   {
      CellInterval ci;
      getGhostRegion( dir, ci, cell_idx_c(gl_) , fullSlice );

      return ForwardFieldIterator<T>( this,
                                      ci.xMin(),ci.yMin(), ci.zMin(), f,
                                      ci.xSize(), ci.ySize(), ci.zSize(), uint_c(f+1) );
   }



   //*******************************************************************************************************************
   /*!\brief Const version of beginGhostLayersOnlyXYZ()
    *******************************************************************************************************************/
   template<typename T>
   inline typename GhostLayerField<T>::const_iterator
   GhostLayerField<T>::beginGhostLayerOnlyXYZ( stencil::Direction dir, cell_idx_t f, bool fullSlice ) const
   {
      CellInterval ci;
      getGhostRegion(dir, ci, cell_idx_c(gl_), fullSlice );

      return ForwardFieldIterator<const T>( this,
                                                   ci.xMin(),ci.yMin(), ci.zMin(), f,
                                                   ci.xSize(), ci.ySize(), ci.zSize(), uint_c( f + cell_idx_t(1) ) );
   }

   //*******************************************************************************************************************
   /*!\brief Iterates only over ghost layers of a given direction, only over xyz coordinates, f is fixed
    *******************************************************************************************************************/
   template<typename T>
   inline typename GhostLayerField<T>::iterator
   GhostLayerField<T>::beginGhostLayerOnlyXYZ( uint_t thickness, stencil::Direction dir, cell_idx_t f, bool fullSlice )
   {
      CellInterval ci;
      getGhostRegion( dir, ci, cell_idx_c(thickness) , fullSlice );

      return ForwardFieldIterator<T>( this,
                                      ci.xMin(),ci.yMin(), ci.zMin(), f,
                                      ci.xSize(), ci.ySize(), ci.zSize(), uint_c( f + cell_idx_t(1) ) );
   }



   //*******************************************************************************************************************
   /*!\brief Const version of beginGhostLayersOnlyXYZ()
    *******************************************************************************************************************/
   template<typename T>
   inline typename GhostLayerField<T>::const_iterator
   GhostLayerField<T>::beginGhostLayerOnlyXYZ( uint_t thickness, stencil::Direction dir, cell_idx_t f, bool fullSlice ) const
   {
      CellInterval ci;
      getGhostRegion(dir, ci, cell_idx_c(thickness), fullSlice );

      return ForwardFieldIterator<const T>( this,
                                                   ci.xMin(),ci.yMin(), ci.zMin(), f,
                                                   ci.xSize(), ci.ySize(), ci.zSize(), uint_c( f + cell_idx_t(1) ) );
   }


   //*******************************************************************************************************************
   /*!\brief Iterates only over the last slice before ghost layer
    *******************************************************************************************************************/
   template<typename T>
   inline typename GhostLayerField<T>::iterator
   GhostLayerField<T>::beginSliceBeforeGhostLayer( stencil::Direction dir, cell_idx_t thickness, bool fullSlice )
   {
      CellInterval ci;
      getSliceBeforeGhostLayer(dir, ci, thickness, fullSlice );

      return ForwardFieldIterator<T>( this,
                                      ci.xMin(),ci.yMin(), ci.zMin(), 0,
                                      ci.xSize(), ci.ySize(), ci.zSize(), Field<T>::fSize() );
   }


   //*******************************************************************************************************************
   /*!\brief Const version of beginSliceBeforeGhostLayer()
    *******************************************************************************************************************/
   template<typename T>
   inline typename GhostLayerField<T>::const_iterator
   GhostLayerField<T>::beginSliceBeforeGhostLayer( stencil::Direction dir, cell_idx_t thickness, bool fullSlice ) const
   {
      CellInterval ci;
      getSliceBeforeGhostLayer( dir, ci, thickness, fullSlice );

      return ForwardFieldIterator<const T>( this,
                                            ci.xMin(),ci.yMin(), ci.zMin(), 0,
                                            ci.xSize(), ci.ySize(), ci.zSize(), Field<T>::fSize() );
   }


   //*******************************************************************************************************************
   /*!\brief Iterates only over the last slice before ghost layer, only in XYZ direction, f is fixed
    *******************************************************************************************************************/
   template<typename T>
   inline typename GhostLayerField<T>::iterator
   GhostLayerField<T>::beginSliceBeforeGhostLayerXYZ( stencil::Direction dir, cell_idx_t thickness,
                                                             cell_idx_t f, bool fullSlice  )
   {
      CellInterval ci;
      getSliceBeforeGhostLayer(dir, ci, thickness, fullSlice );

      return ForwardFieldIterator<T>( this,
                                      ci.xMin(),ci.yMin(), ci.zMin(), f,
                                      ci.xSize(), ci.ySize(), ci.zSize(), uint_c( f + cell_idx_t(1) ) );
   }


   //*******************************************************************************************************************
   /*!\brief Const version of beginSliceBeforeGhostLayerXYZ()
    *******************************************************************************************************************/
   template<typename T>
   inline typename GhostLayerField<T>::const_iterator
   GhostLayerField<T>::beginSliceBeforeGhostLayerXYZ( stencil::Direction dir,  cell_idx_t thickness,
                                                             cell_idx_t f, bool fullSlice ) const
   {
      CellInterval ci;
      getSliceBeforeGhostLayer( dir, ci, thickness, fullSlice );

      return ForwardFieldIterator<const T>( this,
                                            ci.xMin(),ci.yMin(), ci.zMin(), f,
                                            ci.xSize(), ci.ySize(), ci.zSize(), uint_c( f + cell_idx_t(1) ) );
   }

   //*******************************************************************************************************************
   /*!\brief Returns the x/y/z Size of the field with ghost layers
    *******************************************************************************************************************/
   template<typename T>
   inline CellInterval GhostLayerField<T>::xyzSizeWithGhostLayer() const
   {
      CellInterval ci = Field<T>::xyzSize();
      for( uint_t i=0; i<3; ++i ) {
         ci.min()[i] -= cell_idx_c( gl_ );
         ci.max()[i] += cell_idx_c( gl_ );
      }
      return ci;
   }








   //===================================================================================================================
   //
   //  REVERSE ITERATORS
   //
   //===================================================================================================================



   //*******************************************************************************************************************
   /*!\brief Reverse Iterator over all cells, including the ghost layers
    *
    * same as rbegin() , but with ghost layer
    *
    *******************************************************************************************************************/
   template<typename T>
   inline typename GhostLayerField<T>::reverse_iterator
   GhostLayerField<T>::rbeginWithGhostLayer()
   {
      const uint_t xs = Field<T>::xSize() + 2*gl_;
      const uint_t ys = Field<T>::ySize() + 2*gl_;
      const uint_t zs = Field<T>::zSize() + 2*gl_;

      return reverse_iterator( this,
                              -cell_idx_c(gl_),-cell_idx_c(gl_),-cell_idx_c(gl_),0,
                               xs, ys, zs, Field<T>::fSize() );
   }


   //*******************************************************************************************************************
   /*!\brief Returns const_iterator, see beginWithGhostLayer()
    *******************************************************************************************************************/
   template<typename T>
   inline typename GhostLayerField<T>::const_reverse_iterator
   GhostLayerField<T>::rbeginWithGhostLayer() const
   {
      const uint_t xs = Field<T>::xSize() + 2*gl_;
      const uint_t ys = Field<T>::ySize() + 2*gl_;
      const uint_t zs = Field<T>::zSize() + 2*gl_;

      return const_reverse_iterator(  this,
                                      -cell_idx_c(gl_),-cell_idx_c(gl_),-cell_idx_c(gl_),0,
                                      xs, ys, zs, Field<T>::fSize() );

   }


   //*******************************************************************************************************************
   /*!\brief Iterates only over all cells including ghost layers of XYZ coordinate, f is always 0
    *******************************************************************************************************************/
   template<typename T>
   inline typename GhostLayerField<T>::reverse_iterator
   GhostLayerField<T>::rbeginWithGhostLayerXYZ()
   {
      const uint_t xs = Field<T>::xSize() + 2*gl_;
      const uint_t ys = Field<T>::ySize() + 2*gl_;
      const uint_t zs = Field<T>::zSize() + 2*gl_;

      return reverse_iterator( this,
                              -cell_idx_c(gl_),-cell_idx_c(gl_),-cell_idx_c(gl_),0,
                               xs, ys, zs, 1 );
   }

   //*******************************************************************************************************************
   /*!\brief Const version of beginWithGhostLayerXYZ()
    *******************************************************************************************************************/
   template<typename T>
   inline typename GhostLayerField<T>::const_reverse_iterator
   GhostLayerField<T>::rbeginWithGhostLayerXYZ() const
   {
      const uint_t xs = Field<T>::xSize() + 2*gl_;
      const uint_t ys = Field<T>::ySize() + 2*gl_;
      const uint_t zs = Field<T>::zSize() + 2*gl_;

      return const_reverse_iterator( this,
                                     -cell_idx_c(gl_),-cell_idx_c(gl_),-cell_idx_c(gl_),0,
                                     xs, ys, zs, 1 );
   }







   //===================================================================================================================
   //
   //  SLICING AND CLONING
   //
   //===================================================================================================================

   //*******************************************************************************************************************
   /*!\brief Private copy constructor, which does a shallow copy
    *******************************************************************************************************************/
   template<typename T>
   GhostLayerField<T>::GhostLayerField(const GhostLayerField<T> & other)
      : Field<T>::Field(other),
        gl_( other.gl_ )
   {
   }

   //*******************************************************************************************************************
   /*!\brief Private copy constructor, which does a flattened shallow copy
    *******************************************************************************************************************/
   template<typename T>
   template <typename T2>
   GhostLayerField<T>::GhostLayerField(const GhostLayerField<T2> & other)
      : Field<T>::Field(other),
        gl_( other.gl_ )
   {
   }

   //*******************************************************************************************************************
   /*!\brief See Field::cloneShallowCopyInternal()
    *  Has to be re-implemented because a new GhostLayerField is created
    *******************************************************************************************************************/
   template<typename T>
   Field<T> * GhostLayerField<T>::cloneShallowCopyInternal() const
   {
      return new GhostLayerField<T>(*this);
   }

   //*******************************************************************************************************************
   /*!\brief See Field::flattenedShallowCopyInternal()
    *  Has to be re-implemented because a new GhostLayerField is created
    *******************************************************************************************************************/
   template<typename T>
   typename Field<T>::FlattenedField * GhostLayerField<T>::flattenedShallowCopyInternal() const
   {
      return new GhostLayerField<T>::FlattenedField(*this);
   }


   template<typename T>
   GhostLayerField<T> * GhostLayerField<T>::clone() const
   {
      return dynamic_cast<GhostLayerField<T>* > (Field<T>::clone() );
   }

   template<typename T>
   GhostLayerField<T> * GhostLayerField<T>::cloneUninitialized() const
   {
      return dynamic_cast<GhostLayerField<T>* > (Field<T>::cloneUninitialized() );
   }

   template<typename T>
   GhostLayerField<T> * GhostLayerField<T>::cloneShallowCopy() const
   {
      return dynamic_cast<GhostLayerField<T>* > (Field<T>::cloneShallowCopy() );
   }

   template<typename T>
   typename GhostLayerField<T>::FlattenedField * GhostLayerField<T>::flattenedShallowCopy() const
   {
      return dynamic_cast<GhostLayerField<T>::FlattenedField* > (Field<T>::flattenedShallowCopy() );
   }

   template<typename T>
   void GhostLayerField<T>::slice( const CellInterval & interval )
   {
      Field<T>::slice( interval );

      // Assert that there is still space for ghost-layers after slicing

      WALBERLA_ASSERT_GREATER_EQUAL( uint_c(this->xOff()), gl_ )
      WALBERLA_ASSERT_GREATER_EQUAL( this->xAllocSize() - uint_c(this->xOff()) - this->xSize(), gl_ )
      WALBERLA_ASSERT_GREATER_EQUAL( uint_c(this->yOff()), gl_ )
      WALBERLA_ASSERT_GREATER_EQUAL( this->yAllocSize() - uint_c(this->yOff()) - this->ySize(), gl_ )
      WALBERLA_ASSERT_GREATER_EQUAL( uint_c(this->zOff()), gl_ )
      WALBERLA_ASSERT_GREATER_EQUAL( this->zAllocSize() - uint_c(this->zOff()) - this->zSize(), gl_ )

   }

   template<typename T>
   void GhostLayerField<T>::shiftCoordinates( cell_idx_t cx, cell_idx_t cy, cell_idx_t cz )
   {
      Field<T>::shiftCoordinates( cx, cy, cz );

      // Assert that there is still space for ghost-layers after slicing
      WALBERLA_ASSERT_GREATER_EQUAL( uint_c(this->xOff()), gl_ )
      WALBERLA_ASSERT_GREATER_EQUAL( this->xAllocSize() - uint_c(this->xOff()) - this->xSize(), gl_ )
      WALBERLA_ASSERT_GREATER_EQUAL( uint_c(this->yOff()), gl_ )
      WALBERLA_ASSERT_GREATER_EQUAL( this->yAllocSize() - uint_c(this->yOff()) - this->ySize(), gl_ )
      WALBERLA_ASSERT_GREATER_EQUAL( uint_c(this->zOff()), gl_ )
      WALBERLA_ASSERT_GREATER_EQUAL( this->zAllocSize() - uint_c(this->zOff()) - this->zSize(), gl_ )
   }



   template<typename T>
   GhostLayerField<T> * GhostLayerField<T>::getSlicedField( const CellInterval & ci ) const
   {
      return dynamic_cast<GhostLayerField<T> *>( Field<T>::getSlicedField(ci) );
   }

}
}<|MERGE_RESOLUTION|>--- conflicted
+++ resolved
@@ -369,18 +369,13 @@
    template<typename T>
    bool GhostLayerField<T>::isInInnerPart( const Cell & cell ) const
    {
-<<<<<<< HEAD
-      return !static_cast<bool>(cell[0] < 0 ||
-=======
       return !(cell[0] < 0 ||
->>>>>>> 68edd863
-           cell[1] < 0 ||
-           cell[2] < 0 ||
-           cell[0] >= cell_idx_c( this->xSize() ) ||
-           cell[1] >= cell_idx_c( this->ySize() ) ||
-           cell[2] >= cell_idx_c( this->zSize() ));
-   }
-
+               cell[1] < 0 ||
+               cell[2] < 0 ||
+               cell[0] >= cell_idx_c( this->xSize() ) ||
+               cell[1] >= cell_idx_c( this->ySize() ) ||
+               cell[2] >= cell_idx_c( this->zSize() ));
+   }
    //*******************************************************************************************************************
    /*!\brief Iterates only over ghost layers of a given direction
     *******************************************************************************************************************/
