//======================================================================================================================
//
//  This file is part of waLBerla. waLBerla is free software: you can 
//  redistribute it and/or modify it under the terms of the GNU General Public
//  License as published by the Free Software Foundation, either version 3 of 
//  the License, or (at your option) any later version.
//  
//  waLBerla is distributed in the hope that it will be useful, but WITHOUT 
//  ANY WARRANTY; without even the implied warranty of MERCHANTABILITY or 
//  FITNESS FOR A PARTICULAR PURPOSE.  See the GNU General Public License 
//  for more details.
//  
//  You should have received a copy of the GNU General Public License along
//  with waLBerla (see COPYING.txt). If not, see <http://www.gnu.org/licenses/>.
//
//! \file GhostLayerField.h
//! \ingroup field
//! \author Martin Bauer <martin.bauer@fau.de>
//! \brief GhostLayerField class extends Field with ghost layer information
//
//======================================================================================================================

#pragma once

#include "Field.h"
#include "core/DataTypes.h"
#include "core/cell/CellInterval.h"
#include "stencil/Directions.h"


namespace walberla {
namespace field {


   //*******************************************************************************************************************
   /*! Extends the Field with ghost-layer information
   *
   * All variants of the begin() function exist also in the "WithGhostLayer" variant
   * which iterate over the field including the ghost layers. There are also iterators that
   * go only over the ghost layer or, only over the last inner slice, which is useful when doing
   * ghost layer based communication.
   *
   * \ingroup field
   *
   * See also \ref fieldPage
   *
   */
   //*******************************************************************************************************************
   template<typename T, uint_t fSize_>
   class GhostLayerField : public Field<T,fSize_>
   {
   public:
      //** Type Definitions  *******************************************************************************************
      /*! \name Type Definitions */
      //@{
      using value_type = typename Field<T, fSize_>::value_type;

      using iterator = typename Field<T, fSize_>::iterator;
      using const_iterator = typename Field<T, fSize_>::const_iterator;

      using reverse_iterator = typename Field<T, fSize_>::reverse_iterator;
      using const_reverse_iterator = typename Field<T, fSize_>::const_reverse_iterator;

      using base_iterator = typename Field<T, fSize_>::base_iterator;
      using const_base_iterator = typename Field<T, fSize_>::const_base_iterator;

      using Ptr = typename Field<T, fSize_>::Ptr;
      using ConstPtr = typename Field<T, fSize_>::ConstPtr;

      using FlattenedField = typename std::conditional<VectorTrait<T>::F_SIZE != 0, GhostLayerField<typename VectorTrait<T>::OutputType, VectorTrait<T>::F_SIZE * fSize_>, GhostLayerField<T, fSize_>>::type;
      //@}
      //****************************************************************************************************************


      //**Construction & Destruction************************************************************************************
      /*! \name Construction & Destruction */
      //@{


      GhostLayerField( uint_t xSize, uint_t ySize, uint_t zSize, uint_t gl,
                      const Layout & layout = zyxf,
                      const shared_ptr<FieldAllocator<T> > &alloc = shared_ptr<FieldAllocator<T> >() );
      GhostLayerField( uint_t xSize, uint_t ySize, uint_t zSize, uint_t gl,
                       const T & initValue, const Layout & layout = zyxf,
                       const shared_ptr<FieldAllocator<T> > &alloc = shared_ptr<FieldAllocator<T> >() );
      GhostLayerField( uint_t xSize, uint_t ySize, uint_t zSize, uint_t gl,
                       const std::vector<T> & fValues, const Layout & layout = zyxf,
                       const shared_ptr<FieldAllocator<T> > &alloc = shared_ptr<FieldAllocator<T> >() );

<<<<<<< HEAD
      virtual ~GhostLayerField() = default;
=======
      ~GhostLayerField() override = default;
>>>>>>> cce82fcc



      void init( uint_t xSizeWithoutGhostLayer,
                 uint_t ySizeWithoutGhostLayer,
                 uint_t zSizeWithoutGhostLayer,
                 uint_t nrGhostLayers,
                 const Layout & layout = zyxf,
                 const shared_ptr<FieldAllocator<T> > &alloc = shared_ptr<FieldAllocator<T> >() );


      void resize( uint_t xSize, uint_t ySize, uint_t zSize ) override;
              void resize( uint_t xSize, uint_t ySize, uint_t zSize, uint_t gl );

      using Field<T,fSize_>::resize;

      inline GhostLayerField<T,fSize_> * clone()              const;
      inline GhostLayerField<T,fSize_> * cloneUninitialized() const;
      inline GhostLayerField<T,fSize_> * cloneShallowCopy()   const;
      inline FlattenedField * flattenedShallowCopy() const;
      //@}
      //****************************************************************************************************************


      //** Size Information ********************************************************************************************
      /*! \name Size Information */
      //@{
      inline uint_t       xSizeWithGhostLayer()        const  { return Field<T,fSize_>::xSize() + uint_c(2)*gl_; }
      inline uint_t       ySizeWithGhostLayer()        const  { return Field<T,fSize_>::ySize() + uint_c(2)*gl_; }
      inline uint_t       zSizeWithGhostLayer()        const  { return Field<T,fSize_>::zSize() + uint_c(2)*gl_; }
      inline uint_t       sizeWithGhostLayer(uint_t i) const  { return i==3 ? fSize_ :
                                                                              Field<T,fSize_>::size(i) + uint_c(2)*gl_; }
      inline uint_t       nrOfGhostLayers()            const  { return gl_; }
      inline CellInterval xyzSizeWithGhostLayer()      const;
      //@}
      //****************************************************************************************************************


      //** Element Access **********************************************************************************************
      /*! \name Element Access */
      //@{
      void setWithGhostLayer (const T & value);
      void setWithGhostLayer (const std::vector<T> & fValues);
      //@}
      //****************************************************************************************************************


      //** Iterators  **************************************************************************************************
      /*! \name Iterators */
      //@{
            iterator beginWithGhostLayer();
      const_iterator beginWithGhostLayer() const;

            iterator beginWithGhostLayer( cell_idx_t numGhostLayers );
      const_iterator beginWithGhostLayer( cell_idx_t numGhostLayers ) const;

            iterator beginWithGhostLayerXYZ();
      const_iterator beginWithGhostLayerXYZ() const;

            iterator beginWithGhostLayerXYZ( cell_idx_t numGhostLayers );
      const_iterator beginWithGhostLayerXYZ( cell_idx_t numGhostLayers ) const;

            iterator beginGhostLayerOnly( stencil::Direction dir, bool fullSlice = false );
      const_iterator beginGhostLayerOnly( stencil::Direction dir, bool fullSlice = false ) const;

            iterator beginGhostLayerOnly( uint_t thickness, stencil::Direction dir, bool fullSlice = false );
      const_iterator beginGhostLayerOnly( uint_t thickness, stencil::Direction dir, bool fullSlice = false ) const;

            iterator beginGhostLayerOnlyXYZ( stencil::Direction dir, cell_idx_t f = 0, bool fullSlice = false );
      const_iterator beginGhostLayerOnlyXYZ( stencil::Direction dir, cell_idx_t f = 0, bool fullSlice = false ) const;

            iterator beginGhostLayerOnlyXYZ( uint_t thickness, stencil::Direction dir, cell_idx_t f = 0, bool fullSlice = false );
      const_iterator beginGhostLayerOnlyXYZ( uint_t thickness, stencil::Direction dir, cell_idx_t f = 0, bool fullSlice = false ) const;

            iterator beginSliceBeforeGhostLayer( stencil::Direction dir, cell_idx_t thickness = 1,
                                                 bool fullSlice = false );
      const_iterator beginSliceBeforeGhostLayer( stencil::Direction dir, cell_idx_t thickness = 1,
                                                 bool fullSlice = false ) const;

            iterator beginSliceBeforeGhostLayerXYZ( stencil::Direction dir, cell_idx_t thickness = 1,
                                                    cell_idx_t f = 0, bool fullSlice = false );
      const_iterator beginSliceBeforeGhostLayerXYZ( stencil::Direction dir, cell_idx_t thickness = 1,
                                                    cell_idx_t f = 0, bool fullSlice = false ) const;


      void getGhostRegion( stencil::Direction dir, CellInterval & ghostAreaOut, cell_idx_t thickness,
                           bool fullSlice = false ) const;
      void getSliceBeforeGhostLayer( stencil::Direction d, CellInterval & ci, cell_idx_t thickness=1,
                                     bool fullSlice = false ) const;
      bool isInInnerPart( const Cell & cell ) const;
      //@}
      //****************************************************************************************************************

      //** Reverse Iterators *******************************************************************************************
      /*! \name Reverse Iterators */
      //@{
            reverse_iterator rbeginWithGhostLayer();
      const_reverse_iterator rbeginWithGhostLayer() const;

            reverse_iterator rbeginWithGhostLayerXYZ();
      const_reverse_iterator rbeginWithGhostLayerXYZ() const;
      //@}
      //****************************************************************************************************************


      //** Slicing  ****************************************************************************************************
      /*! \name Slicing */
      //@{
      GhostLayerField<T,fSize_> * getSlicedField( const CellInterval & interval ) const;
      void slice           ( const CellInterval & interval ) override;
      void shiftCoordinates( cell_idx_t cx, cell_idx_t cy, cell_idx_t cz ) override;
      //@}
      //****************************************************************************************************************

   protected:
      GhostLayerField( );


      uint_t gl_; ///< Number of ghost layers

      //** Shallow Copy ************************************************************************************************
      /*! \name Shallow Copy */
      //@{
      Field<T,fSize_> * cloneShallowCopyInternal()   const override;
      typename Field<T,fSize_>::FlattenedField * flattenedShallowCopyInternal() const override;
      GhostLayerField(const GhostLayerField<T,fSize_> & other);
      template <typename T2, uint_t fSize2>
      GhostLayerField(const GhostLayerField<T2, fSize2> & other);
      //@}
      //****************************************************************************************************************

      template <typename T2, uint_t fSize2>
      friend class GhostLayerField;
   };

} // namespace field
} // namespace walberla

#include "GhostLayerField.impl.h"


//======================================================================================================================
//
//  EXPORTS
//
//======================================================================================================================

namespace walberla {
   // Export ghost layer field class to walberla namespace
   using field::GhostLayerField;
}<|MERGE_RESOLUTION|>--- conflicted
+++ resolved
@@ -87,12 +87,7 @@
                        const std::vector<T> & fValues, const Layout & layout = zyxf,
                        const shared_ptr<FieldAllocator<T> > &alloc = shared_ptr<FieldAllocator<T> >() );
 
-<<<<<<< HEAD
-      virtual ~GhostLayerField() = default;
-=======
       ~GhostLayerField() override = default;
->>>>>>> cce82fcc
-
 
 
       void init( uint_t xSizeWithoutGhostLayer,
