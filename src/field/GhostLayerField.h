//======================================================================================================================
//
//  This file is part of waLBerla. waLBerla is free software: you can 
//  redistribute it and/or modify it under the terms of the GNU General Public
//  License as published by the Free Software Foundation, either version 3 of 
//  the License, or (at your option) any later version.
//  
//  waLBerla is distributed in the hope that it will be useful, but WITHOUT 
//  ANY WARRANTY; without even the implied warranty of MERCHANTABILITY or 
//  FITNESS FOR A PARTICULAR PURPOSE.  See the GNU General Public License 
//  for more details.
//  
//  You should have received a copy of the GNU General Public License along
//  with waLBerla (see COPYING.txt). If not, see <http://www.gnu.org/licenses/>.
//
//! \file GhostLayerField.h
//! \ingroup field
//! \author Martin Bauer <martin.bauer@fau.de>
//! \brief GhostLayerField class extends Field with ghost layer information
//
//======================================================================================================================

#pragma once

#include "Field.h"
#include "core/DataTypes.h"
#include "core/cell/CellInterval.h"
#include "stencil/Directions.h"


namespace walberla {
namespace field {


   //*******************************************************************************************************************
   /*! Extends the Field with ghost-layer information
   *
   * All variants of the begin() function exist also in the "WithGhostLayer" variant
   * which iterate over the field including the ghost layers. There are also iterators that
   * go only over the ghost layer or, only over the last inner slice, which is useful when doing
   * ghost layer based communication.
   *
   * \ingroup field
   *
   * See also \ref fieldPage
   *
   */
   //*******************************************************************************************************************
   template<typename T>
   class GhostLayerField : public Field<T>
   {
   public:
      //** Type Definitions  *******************************************************************************************
      /*! \name Type Definitions */
      //@{
      typedef typename Field<T>::value_type             value_type;

      typedef typename Field<T>::iterator               iterator;
      typedef typename Field<T>::const_iterator         const_iterator;

      typedef typename Field<T>::reverse_iterator       reverse_iterator;
      typedef typename Field<T>::const_reverse_iterator const_reverse_iterator;

      typedef typename Field<T>::base_iterator          base_iterator;
      typedef typename Field<T>::const_base_iterator    const_base_iterator;

      typedef typename Field<T>::Ptr                    Ptr;
      typedef typename Field<T>::ConstPtr               ConstPtr;

      typedef typename std::conditional<VectorTrait<T>::F_SIZE!=0,
                                        GhostLayerField<typename VectorTrait<T>::OutputType>,
                                        GhostLayerField<T>
                                        >::type FlattenedField;
      //@}
      //****************************************************************************************************************


      //**Construction & Destruction************************************************************************************
      /*! \name Construction & Destruction */
      //@{


      GhostLayerField( uint_t xSize, uint_t ySize, uint_t zSize, uint_t _fSize, uint_t gl,
                      const Layout & layout = zyxf,
                      const shared_ptr<FieldAllocator<T> > &alloc = shared_ptr<FieldAllocator<T> >() );
      GhostLayerField( uint_t xSize, uint_t ySize, uint_t zSize, uint_t _fSize, uint_t gl,
                       const T & initValue, const Layout & layout = zyxf,
                       const shared_ptr<FieldAllocator<T> > &alloc = shared_ptr<FieldAllocator<T> >() );
      GhostLayerField( uint_t xSize, uint_t ySize, uint_t zSize, uint_t _fSize, uint_t gl,
                       const std::vector<T> & fValues, const Layout & layout = zyxf,
                       const shared_ptr<FieldAllocator<T> > &alloc = shared_ptr<FieldAllocator<T> >() );

<<<<<<< HEAD
      virtual ~GhostLayerField() = default;
=======
      ~GhostLayerField() override = default;
>>>>>>> 68edd863



      void init( uint_t xSizeWithoutGhostLayer,
                 uint_t ySizeWithoutGhostLayer,
                 uint_t zSizeWithoutGhostLayer,
                 uint_t _fSize,
                 uint_t nrGhostLayers,
                 const Layout & layout = zyxf,
                 const shared_ptr<FieldAllocator<T> > &alloc = shared_ptr<FieldAllocator<T> >() );


<<<<<<< HEAD
      virtual void resize( uint_t xSize, uint_t ySize, uint_t zSize, uint_t _fSize );
              void resize( uint_t xSize, uint_t ySize, uint_t zSize, uint_t _fSize, uint_t gl );
=======
      void resize( uint_t xSize, uint_t ySize, uint_t zSize ) override;
              void resize( uint_t xSize, uint_t ySize, uint_t zSize, uint_t gl );
>>>>>>> 68edd863

      using Field<T>::resize;

      inline GhostLayerField<T> * clone()              const;
      inline GhostLayerField<T> * cloneUninitialized() const;
      inline GhostLayerField<T> * cloneShallowCopy()   const;
      inline FlattenedField * flattenedShallowCopy() const;
      //@}
      //****************************************************************************************************************


      //** Size Information ********************************************************************************************
      /*! \name Size Information */
      //@{
      inline uint_t       xSizeWithGhostLayer()        const  { return Field<T>::xSize() + uint_c(2)*gl_; }
      inline uint_t       ySizeWithGhostLayer()        const  { return Field<T>::ySize() + uint_c(2)*gl_; }
      inline uint_t       zSizeWithGhostLayer()        const  { return Field<T>::zSize() + uint_c(2)*gl_; }
      inline uint_t       sizeWithGhostLayer(uint_t i) const  { return i==3 ? Field<T>::fSize() :
                                                                              Field<T>::size(i) + uint_c(2)*gl_; }
      inline uint_t       nrOfGhostLayers()            const  { return gl_; }
      inline CellInterval xyzSizeWithGhostLayer()      const;
      //@}
      //****************************************************************************************************************


      //** Element Access **********************************************************************************************
      /*! \name Element Access */
      //@{
      void setWithGhostLayer (const T & value);
      void setWithGhostLayer (const std::vector<T> & fValues);
      //@}
      //****************************************************************************************************************


      //** Iterators  **************************************************************************************************
      /*! \name Iterators */
      //@{
            iterator beginWithGhostLayer();
      const_iterator beginWithGhostLayer() const;

            iterator beginWithGhostLayer( cell_idx_t numGhostLayers );
      const_iterator beginWithGhostLayer( cell_idx_t numGhostLayers ) const;

            iterator beginWithGhostLayerXYZ();
      const_iterator beginWithGhostLayerXYZ() const;

            iterator beginWithGhostLayerXYZ( cell_idx_t numGhostLayers );
      const_iterator beginWithGhostLayerXYZ( cell_idx_t numGhostLayers ) const;

            iterator beginGhostLayerOnly( stencil::Direction dir, bool fullSlice = false );
      const_iterator beginGhostLayerOnly( stencil::Direction dir, bool fullSlice = false ) const;

            iterator beginGhostLayerOnly( uint_t thickness, stencil::Direction dir, bool fullSlice = false );
      const_iterator beginGhostLayerOnly( uint_t thickness, stencil::Direction dir, bool fullSlice = false ) const;

            iterator beginGhostLayerOnlyXYZ( stencil::Direction dir, cell_idx_t f = 0, bool fullSlice = false );
      const_iterator beginGhostLayerOnlyXYZ( stencil::Direction dir, cell_idx_t f = 0, bool fullSlice = false ) const;

            iterator beginGhostLayerOnlyXYZ( uint_t thickness, stencil::Direction dir, cell_idx_t f = 0, bool fullSlice = false );
      const_iterator beginGhostLayerOnlyXYZ( uint_t thickness, stencil::Direction dir, cell_idx_t f = 0, bool fullSlice = false ) const;

            iterator beginSliceBeforeGhostLayer( stencil::Direction dir, cell_idx_t thickness = 1,
                                                 bool fullSlice = false );
      const_iterator beginSliceBeforeGhostLayer( stencil::Direction dir, cell_idx_t thickness = 1,
                                                 bool fullSlice = false ) const;

            iterator beginSliceBeforeGhostLayerXYZ( stencil::Direction dir, cell_idx_t thickness = 1,
                                                    cell_idx_t f = 0, bool fullSlice = false );
      const_iterator beginSliceBeforeGhostLayerXYZ( stencil::Direction dir, cell_idx_t thickness = 1,
                                                    cell_idx_t f = 0, bool fullSlice = false ) const;


      void getGhostRegion( stencil::Direction dir, CellInterval & ghostAreaOut, cell_idx_t thickness,
                           bool fullSlice = false ) const;
      void getSliceBeforeGhostLayer( stencil::Direction d, CellInterval & ci, cell_idx_t thickness=1,
                                     bool fullSlice = false ) const;
      bool isInInnerPart( const Cell & cell ) const;
      //@}
      //****************************************************************************************************************

      //** Reverse Iterators *******************************************************************************************
      /*! \name Reverse Iterators */
      //@{
            reverse_iterator rbeginWithGhostLayer();
      const_reverse_iterator rbeginWithGhostLayer() const;

            reverse_iterator rbeginWithGhostLayerXYZ();
      const_reverse_iterator rbeginWithGhostLayerXYZ() const;
      //@}
      //****************************************************************************************************************


      //** Slicing  ****************************************************************************************************
      /*! \name Slicing */
      //@{
<<<<<<< HEAD
      GhostLayerField<T> * getSlicedField( const CellInterval & interval ) const;
      virtual void slice           ( const CellInterval & interval );
      virtual void shiftCoordinates( cell_idx_t cx, cell_idx_t cy, cell_idx_t cz );
=======
      GhostLayerField<T,fSize_> * getSlicedField( const CellInterval & interval ) const;
      void slice           ( const CellInterval & interval ) override;
      void shiftCoordinates( cell_idx_t cx, cell_idx_t cy, cell_idx_t cz ) override;
>>>>>>> 68edd863
      //@}
      //****************************************************************************************************************

   protected:
      GhostLayerField( );


      uint_t gl_; ///< Number of ghost layers

      //** Shallow Copy ************************************************************************************************
      /*! \name Shallow Copy */
      //@{
<<<<<<< HEAD
      virtual Field<T> * cloneShallowCopyInternal()   const;
      virtual typename Field<T>::FlattenedField * flattenedShallowCopyInternal() const;
      GhostLayerField(const GhostLayerField<T> & other);
      template <typename T2>
      GhostLayerField(const GhostLayerField<T2> & other);
=======
      Field<T,fSize_> * cloneShallowCopyInternal()   const override;
      typename Field<T,fSize_>::FlattenedField * flattenedShallowCopyInternal() const override;
      GhostLayerField(const GhostLayerField<T,fSize_> & other);
      template <typename T2, uint_t fSize2>
      GhostLayerField(const GhostLayerField<T2, fSize2> & other);
>>>>>>> 68edd863
      //@}
      //****************************************************************************************************************

      template <typename T2>
      friend class GhostLayerField;
   };

} // namespace field
} // namespace walberla

#include "GhostLayerField.impl.h"


//======================================================================================================================
//
//  EXPORTS
//
//======================================================================================================================

namespace walberla {
   // Export ghost layer field class to walberla namespace
   using field::GhostLayerField;
}<|MERGE_RESOLUTION|>--- conflicted
+++ resolved
@@ -90,12 +90,7 @@
                        const std::vector<T> & fValues, const Layout & layout = zyxf,
                        const shared_ptr<FieldAllocator<T> > &alloc = shared_ptr<FieldAllocator<T> >() );
 
-<<<<<<< HEAD
-      virtual ~GhostLayerField() = default;
-=======
       ~GhostLayerField() override = default;
->>>>>>> 68edd863
-
 
 
       void init( uint_t xSizeWithoutGhostLayer,
@@ -106,14 +101,8 @@
                  const Layout & layout = zyxf,
                  const shared_ptr<FieldAllocator<T> > &alloc = shared_ptr<FieldAllocator<T> >() );
 
-
-<<<<<<< HEAD
-      virtual void resize( uint_t xSize, uint_t ySize, uint_t zSize, uint_t _fSize );
+      void resize( uint_t xSize, uint_t ySize, uint_t zSize, uint_t _fSize ) override;
               void resize( uint_t xSize, uint_t ySize, uint_t zSize, uint_t _fSize, uint_t gl );
-=======
-      void resize( uint_t xSize, uint_t ySize, uint_t zSize ) override;
-              void resize( uint_t xSize, uint_t ySize, uint_t zSize, uint_t gl );
->>>>>>> 68edd863
 
       using Field<T>::resize;
 
@@ -209,15 +198,9 @@
       //** Slicing  ****************************************************************************************************
       /*! \name Slicing */
       //@{
-<<<<<<< HEAD
       GhostLayerField<T> * getSlicedField( const CellInterval & interval ) const;
-      virtual void slice           ( const CellInterval & interval );
-      virtual void shiftCoordinates( cell_idx_t cx, cell_idx_t cy, cell_idx_t cz );
-=======
-      GhostLayerField<T,fSize_> * getSlicedField( const CellInterval & interval ) const;
       void slice           ( const CellInterval & interval ) override;
       void shiftCoordinates( cell_idx_t cx, cell_idx_t cy, cell_idx_t cz ) override;
->>>>>>> 68edd863
       //@}
       //****************************************************************************************************************
 
@@ -230,19 +213,11 @@
       //** Shallow Copy ************************************************************************************************
       /*! \name Shallow Copy */
       //@{
-<<<<<<< HEAD
-      virtual Field<T> * cloneShallowCopyInternal()   const;
-      virtual typename Field<T>::FlattenedField * flattenedShallowCopyInternal() const;
+      Field<T> * cloneShallowCopyInternal()   const override;
+      typename Field<T>::FlattenedField * flattenedShallowCopyInternal() const override;
       GhostLayerField(const GhostLayerField<T> & other);
       template <typename T2>
       GhostLayerField(const GhostLayerField<T2> & other);
-=======
-      Field<T,fSize_> * cloneShallowCopyInternal()   const override;
-      typename Field<T,fSize_>::FlattenedField * flattenedShallowCopyInternal() const override;
-      GhostLayerField(const GhostLayerField<T,fSize_> & other);
-      template <typename T2, uint_t fSize2>
-      GhostLayerField(const GhostLayerField<T2, fSize2> & other);
->>>>>>> 68edd863
       //@}
       //****************************************************************************************************************
 
