--- conflicted
+++ resolved
@@ -161,10 +161,6 @@
    std::function<void()> getStartCommunicateFunctor();
    std::function<void()> getWaitFunctor();
    std::function<void()> getCommunicateFunctor();
-<<<<<<< HEAD
-
-=======
->>>>>>> aeb7f16d
    //@}
    //*******************************************************************************************************************
 
@@ -555,10 +551,6 @@
 {
    return std::bind( &UniformBufferedScheme::communicate, this );
 }
-<<<<<<< HEAD
-
-=======
->>>>>>> aeb7f16d
 
 } // namespace communication
 } // namespace blockforest
