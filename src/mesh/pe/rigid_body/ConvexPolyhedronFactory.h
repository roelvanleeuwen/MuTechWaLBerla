--- conflicted
+++ resolved
@@ -178,16 +178,15 @@
 }
 //*************************************************************************************************
 
-//*************************************************************************************************
-/**
- * \ingroup pe
-<<<<<<< HEAD
- * \brief Setup of a new Non-ConvexPolyhedron as a union of its part. The mesh passed will be automatically decomposed into EXACT parts.
-=======
+typedef boost::tuple<mesh::pe::ConvexPolyhedron> PolyhedronTuple;
+typedef Union<PolyhedronTuple> TriangleMeshUnion;
+
+//*************************************************************************************************
+/**
+ * \ingroup pe
  * \brief Setup mesh as a new Non-ConvexPolyhedron as a union. 
- * The mesh passed will be automatically decomposed into convex parts
+ * The mesh passed will be automatically decomposed into
  * convex parts, which are then added to the union.
->>>>>>> cdf68ade
  *
  * \exception std::runtime_error    Polyhedron TypeID not initalized!
  * \exception std::invalid_argument createSphere: Union argument is NULL
@@ -195,50 +194,48 @@
  *
  * \see createConvexPolyhedron for more details
  */
-typedef boost::tuple<mesh::pe::ConvexPolyhedron> PolyhedronTuple;
-typedef Union<PolyhedronTuple> TriangleMeshUnion;
 TriangleMeshUnion* createNonConvexUnion( BodyStorage& globalStorage, BlockStorage& blocks, BlockDataID storageID,
                                                      id_t uid, Vec3 gpos, const TriangleMesh &mesh,
                                                      MaterialID material = Material::find("iron"),
                                                      bool global = false, bool communicating = true, bool infiniteMass = false );
-<<<<<<< HEAD
-//*************************************************************************************************
-
-//*************************************************************************************************
-/**
- * \ingroup pe
- * \brief Setup of a new Non-ConvexPolyhedron as a union of its part. The mesh passed will be automatically approximatly convex decomposed.
+//*************************************************************************************************
+
+
+//*************************************************************************************************
+/**
+ * \ingroup pe
+ * \brief Setup of a new Non-ConvexPolyhedron as a union of its parts.
+ * The mesh passed will be automatically approximatly convex decomposed.
  *
  * \tparam BodyTypeTuple boost::tuple of all geometries (including Union<ConvexPolyhedron> and ConvexPolyhedron)
-=======
-/**
- * \ingroup pe
- * \brief Setup of a new Non-ConvexPolyhedron as a union of its parts. 
- * Use this function if you already have computed the vector of the decomposed 
- * convex parts, and want to create a union of it.
- * Manually decomposing is useful if you want to create multiple bodies with the same
- * shape and only run the decomposition algorithm once.
->>>>>>> cdf68ade
  * \exception std::runtime_error    Polyhedron TypeID not initalized!
  * \exception std::invalid_argument createSphere: Union argument is NULL
  * \exception std::logic_error      createSphere: Union is remote
  *
  * \see createConvexPolyhedron for more details
  */
-<<<<<<< HEAD
-typedef boost::tuple<mesh::pe::ConvexPolyhedron> PolyhedronTuple;
-typedef Union<PolyhedronTuple> TriangleMeshUnion;
 TriangleMeshUnion* createApproximateNonConvexUnion( BodyStorage& globalStorage, BlockStorage& blocks, BlockDataID storageID,
                                                      id_t uid, Vec3 gpos, TriangleMesh mesh, real_t max_concavity = real_t(1e-3),
                                                      MaterialID material = Material::find("iron"),
                                                      bool global = false, bool communicating = true, bool infiniteMass = false );
-//*************************************************************************************************
-=======
+//************************************************************************************************
+
+
+//*************************************************************************************************
+/**
+ * \ingroup pe
+ * \brief Setup of a new Non-ConvexPolyhedron as a union of its parts. 
+ * Use this function if you already have computed the vector of the decomposed 
+ * convex parts (either approximate or exact), and want to create a union of it.
+ * Manually decomposing is useful if you want to create multiple bodies with the same
+ * shape and only run the decomposition algorithm once.
+*/
 TriangleMeshUnion* createNonConvexUnionOfConvexParts( BodyStorage& globalStorage, BlockStorage& blocks, BlockDataID storageID,
                                                      id_t uid, Vec3 gpos, const std::vector<TriangleMesh> &convexParts,
                                                      MaterialID material = Material::find("iron"), bool global = false,
                                                      bool communicating = true, bool infiniteMass = false );
->>>>>>> cdf68ade
+//*************************************************************************************************
+
 } // namespace pe
 } // namespace mesh
 } // namespace walberla