--- conflicted
+++ resolved
@@ -415,15 +415,10 @@
 
    auto manager = python_coupling::Manager::instance();
    py::object res =  manager->pythonObjectFromBlockData( *block, id );
-
-<<<<<<< HEAD
+   
    if ( res.is(py::object()) )
       throw BlockDataNotConvertible();
 
-   // py::cast(block->getData<GlField_T>(id))
-
-=======
->>>>>>> 551130f9
    return manager->pythonObjectFromBlockData( *block, id );
 }
 
