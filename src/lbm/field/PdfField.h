//======================================================================================================================
//
//  This file is part of waLBerla. waLBerla is free software: you can 
//  redistribute it and/or modify it under the terms of the GNU General Public
//  License as published by the Free Software Foundation, either version 3 of 
//  the License, or (at your option) any later version.
//  
//  waLBerla is distributed in the hope that it will be useful, but WITHOUT 
//  ANY WARRANTY; without even the implied warranty of MERCHANTABILITY or 
//  FITNESS FOR A PARTICULAR PURPOSE.  See the GNU General Public License 
//  for more details.
//  
//  You should have received a copy of the GNU General Public License along
//  with waLBerla (see COPYING.txt). If not, see <http://www.gnu.org/licenses/>.
//
//! \file PdfField.h
//! \ingroup lbm
//! \author Florian Schornbaum <florian.schornbaum@fau.de>
//
//======================================================================================================================

#pragma once

#include "Density.h"
#include "DensityAndMomentumDensity.h"
#include "DensityAndVelocity.h"
#include "Equilibrium.h"
#include "ShearRate.h"
#include "PressureTensor.h"

#include "core/math/Vector3.h"
#include "core/math/Matrix3.h"

#include "field/GhostLayerField.h"
#include "field/SwapableCompare.h"


namespace walberla {
namespace lbm {



//**********************************************************************************************************************
/*!
*   \brief Specialized field class for PDF fields (fields containing multiple particle distribution functions per cell)
*
*   In addition to a generic GhostLayerField, each PdfField contains a lattice model which - among other things -
*   determines how macroscopic values like density and velocity have to be calculated. For this purpose, a set of member
*   functions exist that can be used to set single cells (or the whole field) to equilibrium or to evaluate the density
*   and/or velocity for specific positions. If you happen to have an iterator to a PdfField, you should use the free
*   functions located in "MacroscopicValueCalculation.h" - you do not have to convert your iterator into x-, y-, and
*   z-coordinates!
*   Also, particle distribution functions (i.e., the values stored in the field) can be accessed using stencil
*   directions, e.g. "pdfField( x, y, z, stencil::NE )".
*
*   Note that the behavior is different for compressible and incompressible lattice models.
*   In the compressible case, the behavior and formulas are as expected from common LBM literature and the density
*   is taken as the 0-th order moment of the PDFs and this value is used.
*   In order to make LBM quasi-incompressible, it was suggested, e.g. in
*     Q. Zou, S. Hou, S. Chen, G.D. Doolen, J. Stat. Phys. 81(1–2), 35 (1995)
*     X. He, L.S. Luo, J. Stat. Phys. 88(3–4), 927 (1997)
*   that the density is implicitly assumed to have a constant value of 1 in many cases (e.g. in getVelocity()),
*   and only the deviation from this value enters some of the formulas, like the equilibrium distribution functions.
*   Additionally, the PDFs are normalized around 0 in the incompressible case to increase the numerical accuracy,
*   i.e. only the deviation of the PDF values from their respective lattice weight is stored.
*   As a result, manually summing of the PDF values will yield the density deviation in this case.
*   But the getDensity() function reverts this normalization (by adding 1) and will yield the physical density.
*   This normalization, however, usually doesn't affect the implementation of functions like LBM sweeps.
*
*/
//**********************************************************************************************************************

template< typename LatticeModel_T >
class PdfField : public GhostLayerField< real_t >
{
public:

   //** Type Definitions  **********************************************************************************************
   /*! \name Type Definitions */
   //@{
   using LatticeModel = LatticeModel_T;
   using Stencil = typename LatticeModel_T::Stencil;

<<<<<<< HEAD
   typedef typename GhostLayerField< real_t >::value_type             value_type;

   typedef typename GhostLayerField< real_t >::iterator               iterator;
   typedef typename GhostLayerField< real_t >::const_iterator         const_iterator;

   typedef typename GhostLayerField< real_t >::reverse_iterator       reverse_iterator;
   typedef typename GhostLayerField< real_t >::const_reverse_iterator const_reverse_iterator;

   typedef typename GhostLayerField< real_t >::base_iterator          base_iterator;
   typedef typename GhostLayerField< real_t >::const_base_iterator    const_base_iterator;

   typedef typename GhostLayerField< real_t >::Ptr                    Ptr;
   typedef typename GhostLayerField< real_t >::ConstPtr               ConstPtr;
=======
   using value_type = typename GhostLayerField<real_t, Stencil::Size>::value_type;

   using iterator = typename GhostLayerField<real_t, Stencil::Size>::iterator;
   using const_iterator = typename GhostLayerField<real_t, Stencil::Size>::const_iterator;

   using reverse_iterator = typename GhostLayerField<real_t, Stencil::Size>::reverse_iterator;
   using const_reverse_iterator = typename GhostLayerField<real_t, Stencil::Size>::const_reverse_iterator;

   using base_iterator = typename GhostLayerField<real_t, Stencil::Size>::base_iterator;
   using const_base_iterator = typename GhostLayerField<real_t, Stencil::Size>::const_base_iterator;

   using Ptr = typename GhostLayerField<real_t, Stencil::Size>::Ptr;
   using ConstPtr = typename GhostLayerField<real_t, Stencil::Size>::ConstPtr;
>>>>>>> 8dfa7d51
   //@}
   //*******************************************************************************************************************

   PdfField( const uint_t _xSize, const uint_t _ySize, const uint_t _zSize, const uint_t _fSize,
             const LatticeModel_T & _latticeModel,
             const bool initialize = true, const Vector3< real_t > & initialVelocity = Vector3< real_t >( real_t(0.0) ),
             const real_t initialDensity = real_t(1.0),
             const uint_t ghostLayers = uint_t(1), const field::Layout & _layout = field::zyxf,
             const shared_ptr< field::FieldAllocator<real_t> > & alloc = shared_ptr< field::FieldAllocator<real_t> >() );

   ~PdfField() override = default;



   //inline bool operator==( const PdfField & rhs ) const; // TODO! -> ticket
   //inline bool operator!=( const PdfField & rhs ) const { return !operator==( rhs ); }

   inline PdfField * clone()              const;
   inline PdfField * cloneUninitialized() const;
   inline PdfField * cloneShallowCopy()   const;

   const LatticeModel_T & latticeModel() const { return latticeModel_; }
         LatticeModel_T & latticeModel()       { return latticeModel_; }

   void resetLatticeModel( const LatticeModel_T & lm ) { latticeModel_ = lm; }

   /////////////////////////////////////////////////
   // Access functions (with stencil::Direction!) //
   /////////////////////////////////////////////////

   using GhostLayerField< real_t >::get;

         real_t & get( cell_idx_t x, cell_idx_t y, cell_idx_t z, stencil::Direction d )       { return get( x, y, z, Stencil::idx[d] ); }
   const real_t & get( cell_idx_t x, cell_idx_t y, cell_idx_t z, stencil::Direction d ) const { return get( x, y, z, Stencil::idx[d] ); }
         real_t & get( const Cell & c, stencil::Direction d )       { return get( c.x(), c.y(), c.z(), Stencil::idx[d] ); }
   const real_t & get( const Cell & c, stencil::Direction d ) const { return get( c.x(), c.y(), c.z(), Stencil::idx[d] ); }

   using GhostLayerField< real_t >::operator();

         real_t & operator()( cell_idx_t x, cell_idx_t y, cell_idx_t z, stencil::Direction d )       { return get( x, y, z, Stencil::idx[d] ); }
   const real_t & operator()( cell_idx_t x, cell_idx_t y, cell_idx_t z, stencil::Direction d ) const { return get( x, y, z, Stencil::idx[d] ); }
         real_t & operator()( const Cell & c, stencil::Direction d )       { return get( c.x(), c.y(), c.z(), Stencil::idx[d] ); }
   const real_t & operator()( const Cell & c, stencil::Direction d ) const { return get( c.x(), c.y(), c.z(), Stencil::idx[d] ); }

   //////////////////////////////
   // set density and velocity //
   //////////////////////////////

   inline void setDensityAndVelocity( const Vector3< real_t > & velocity = Vector3< real_t >( real_t(0.0) ), const real_t rho = real_t(1.0) );

   inline void setDensityAndVelocity( const cell_idx_t x, const cell_idx_t y, const cell_idx_t z,
                                      const Vector3< real_t > & velocity = Vector3< real_t >( real_t(0.0) ), const real_t rho = real_t(1.0) );
   inline void setDensityAndVelocity( const Cell & cell,
                                      const Vector3< real_t > & velocity = Vector3< real_t >( real_t(0.0) ), const real_t rho = real_t(1.0) );

   /////////////////////
   // set equilibrium //
   /////////////////////

   inline void setToEquilibrium( const Vector3< real_t > & velocity = Vector3< real_t >( real_t(0.0) ), const real_t rho = real_t(1.0) );

   inline void setToEquilibrium( const cell_idx_t x, const cell_idx_t y, const cell_idx_t z,
                                 const Vector3< real_t > & velocity = Vector3< real_t >( real_t(0.0) ), const real_t rho = real_t(1.0) );
   inline void setToEquilibrium( const Cell & cell,
                                 const Vector3< real_t > & velocity = Vector3< real_t >( real_t(0.0) ), const real_t rho = real_t(1.0) );

   /////////////////
   // get density //
   /////////////////

   inline real_t getDensity( const cell_idx_t x, const cell_idx_t y, const cell_idx_t z ) const;
   inline real_t getDensity( const Cell & cell ) const;

   /////////////////////////////
   // get density in SI units //
   /////////////////////////////

   inline real_t getDensitySI( const cell_idx_t x, const cell_idx_t y, const cell_idx_t z, const real_t rho_SI ) const;
   inline real_t getDensitySI( const Cell & cell,                                          const real_t rho_SI ) const;

   //////////////////////////
   // get momentum density //
   //////////////////////////

   inline Vector3< real_t > getMomentumDensity( const cell_idx_t x, const cell_idx_t y, const cell_idx_t z ) const;
   inline Vector3< real_t > getMomentumDensity( const Cell & cell ) const;

   inline void getMomentumDensity( Vector3< real_t > & momentumDensity, const cell_idx_t x, const cell_idx_t y, const cell_idx_t z ) const;
   inline void getMomentumDensity( Vector3< real_t > & momentumDensity, const Cell & cell ) const;

   inline Vector3< real_t > getEquilibriumMomentumDensity( const cell_idx_t x, const cell_idx_t y, const cell_idx_t z ) const;
   inline Vector3< real_t > getEquilibriumMomentumDensity( const Cell & cell ) const;

   inline void getEquilibriumMomentumDensity( Vector3< real_t > & momentumDensity, const cell_idx_t x, const cell_idx_t y, const cell_idx_t z ) const;
   inline void getEquilibriumMomentumDensity( Vector3< real_t > & momentumDensity, const Cell & cell ) const;

   //////////////////
   // get velocity //
   //////////////////

   inline Vector3< real_t > getVelocity( const cell_idx_t x, const cell_idx_t y, const cell_idx_t z ) const;
   inline Vector3< real_t > getVelocity( const Cell & cell ) const;

   inline void getVelocity( Vector3< real_t > & velocity, const cell_idx_t x, const cell_idx_t y, const cell_idx_t z ) const;
   inline void getVelocity( Vector3< real_t > & velocity, const Cell & cell ) const;

   inline Vector3< real_t > getEquilibriumVelocity( const cell_idx_t x, const cell_idx_t y, const cell_idx_t z ) const;
   inline Vector3< real_t > getEquilibriumVelocity( const Cell & cell ) const;

   inline void getEquilibriumVelocity( Vector3< real_t > & velocity, const cell_idx_t x, const cell_idx_t y, const cell_idx_t z ) const;
   inline void getEquilibriumVelocity( Vector3< real_t > & velocity, const Cell & cell ) const;

   //////////////////////////////
   // get velocity in SI units //
   //////////////////////////////

   inline Vector3< real_t > getVelocitySI( const cell_idx_t x, const cell_idx_t y, const cell_idx_t z,
                                           const real_t dx_SI, const real_t dt_SI ) const;
   inline Vector3< real_t > getVelocitySI( const Cell & cell, const real_t dx_SI, const real_t dt_SI ) const;

   inline void getVelocitySI( Vector3< real_t > & velocity, const cell_idx_t x, const cell_idx_t y, const cell_idx_t z,
                                                            const real_t dx_SI, const real_t dt_SI ) const;
   inline void getVelocitySI( Vector3< real_t > & velocity, const Cell & cell, const real_t dx_SI, const real_t dt_SI ) const;

   inline Vector3< real_t > getVelocitySI( const cell_idx_t x, const cell_idx_t y, const cell_idx_t z, const real_t dxDividedByDt_SI ) const;
   inline Vector3< real_t > getVelocitySI( const Cell & cell,                                          const real_t dxDividedByDt_SI ) const;

   inline void getVelocitySI( Vector3< real_t > & velocity, const cell_idx_t x, const cell_idx_t y, const cell_idx_t z, const real_t dxDividedByDt_SI ) const;
   inline void getVelocitySI( Vector3< real_t > & velocity, const Cell & cell,                                          const real_t dxDividedByDt_SI ) const;

   //////////////////////////////////////
   // get density and momentum density //
   //////////////////////////////////////

   inline real_t getDensityAndMomentumDensity( Vector3< real_t > & momentumDensity, const cell_idx_t x, const cell_idx_t y, const cell_idx_t z ) const;
   inline real_t getDensityAndMomentumDensity( Vector3< real_t > & momentumDensity, const Cell & cell ) const;

   inline real_t getDensityAndEquilibriumMomentumDensity( Vector3< real_t > & momentumDensity, const cell_idx_t x, const cell_idx_t y, const cell_idx_t z ) const;
   inline real_t getDensityAndEquilibriumMomentumDensity( Vector3< real_t > & momentumDensity, const Cell & cell ) const;

   //////////////////////////////
   // get density and velocity //
   //////////////////////////////

   inline real_t getDensityAndVelocity( Vector3< real_t > & velocity, const cell_idx_t x, const cell_idx_t y, const cell_idx_t z ) const;
   inline real_t getDensityAndVelocity( Vector3< real_t > & velocity, const Cell & cell ) const;

   inline real_t getDensityAndEquilibriumVelocity( Vector3< real_t > & velocity, const cell_idx_t x, const cell_idx_t y, const cell_idx_t z ) const;
   inline real_t getDensityAndEquilibriumVelocity( Vector3< real_t > & velocity, const Cell & cell ) const;

   //////////////////////////////////////////
   // get density and velocity in SI units //
   //////////////////////////////////////////

   inline real_t getDensityAndVelocitySI( Vector3< real_t > & velocity, const cell_idx_t x, const cell_idx_t y, const cell_idx_t z,
                                          const real_t rho_SI, const real_t dx_SI, const real_t dt_SI ) const;
   inline real_t getDensityAndVelocitySI( Vector3< real_t > & velocity, const Cell & cell,
                                          const real_t rho_SI, const real_t dx_SI, const real_t dt_SI ) const;

   inline real_t getDensityAndVelocitySI( Vector3< real_t > & velocity, const cell_idx_t x, const cell_idx_t y, const cell_idx_t z,
                                          const real_t rho_SI, const real_t dxDividedByDt_SI ) const;
   inline real_t getDensityAndVelocitySI( Vector3< real_t > & velocity, const Cell & cell,
                                          const real_t rho_SI, const real_t dxDividedByDt_SI ) const;

   ////////////////////
   // get shear rate //
   ////////////////////

   inline real_t getShearRate( const cell_idx_t x, const cell_idx_t y, const cell_idx_t z ) const;
   inline real_t getShearRate( const Cell & cell ) const;

   /////////////////////////
   // get pressure tensor //
   /////////////////////////

   inline Matrix3< real_t > getPressureTensor( const cell_idx_t x, const cell_idx_t y, const cell_idx_t z ) const;
   inline Matrix3< real_t > getPressureTensor( const Cell & cell ) const;

   inline void getPressureTensor( Matrix3< real_t > & pressureTensor, const cell_idx_t x, const cell_idx_t y, const cell_idx_t z ) const;
   inline void getPressureTensor( Matrix3< real_t > & pressureTensor, const Cell & cell ) const;


protected:

   //** Shallow Copy ***************************************************************************************************
   /*! \name Shallow Copy */
   //@{
   inline PdfField( const PdfField< LatticeModel_T > & other );
<<<<<<< HEAD
   Field< real_t > * cloneShallowCopyInternal() const { return new PdfField< LatticeModel_T >( *this ); }
=======
   Field< real_t, Stencil::Size > * cloneShallowCopyInternal() const override { return new PdfField< LatticeModel_T >( *this ); }
>>>>>>> 8dfa7d51
   //@}
   //*******************************************************************************************************************

   LatticeModel_T latticeModel_;
};



template< typename LatticeModel_T >
PdfField< LatticeModel_T >::PdfField( const uint_t _xSize, const uint_t _ySize, const uint_t _zSize, const uint_t _fSize,
                                      const LatticeModel_T & _latticeModel,
                                      const bool initialize, const Vector3< real_t > & initialVelocity, const real_t initialDensity,
                                      const uint_t ghostLayers, const field::Layout & _layout,
                                      const shared_ptr< field::FieldAllocator<real_t> > & alloc ) :

   GhostLayerField< real_t >( _xSize, _ySize, _zSize, _fSize, ghostLayers, _layout, alloc ),
   latticeModel_( _latticeModel )
{
#ifdef _OPENMP
   // take care of proper thread<->memory assignment (first-touch allocation policy !)
   this->setWithGhostLayer( real_t(0) );
#endif

   if( initialize )
      setDensityAndVelocity( initialVelocity, initialDensity );
}



template< typename LatticeModel_T >
inline PdfField< LatticeModel_T > * PdfField< LatticeModel_T >::clone() const
{
   return dynamic_cast< PdfField * >( GhostLayerField< real_t >::clone() );
}

template< typename LatticeModel_T >
inline PdfField< LatticeModel_T > * PdfField< LatticeModel_T >::cloneUninitialized() const
{
   return dynamic_cast< PdfField * >( GhostLayerField< real_t >::cloneUninitialized() );
}

template< typename LatticeModel_T >
inline PdfField< LatticeModel_T > * PdfField< LatticeModel_T >::cloneShallowCopy() const
{
   return dynamic_cast< PdfField * >( GhostLayerField< real_t >::cloneShallowCopy() );
}



template< typename LatticeModel_T >
inline void PdfField< LatticeModel_T >::setDensityAndVelocity( const Vector3< real_t > & velocity, const real_t rho )
{
   auto beginIterator = this->beginWithGhostLayerXYZ();
   DensityAndVelocityRange< LatticeModel_T, iterator >::set( beginIterator, this->end(), latticeModel_, velocity, rho );
}



template< typename LatticeModel_T >
inline void PdfField< LatticeModel_T >::setDensityAndVelocity( const cell_idx_t x, const cell_idx_t y, const cell_idx_t z,
                                                               const Vector3< real_t > & velocity, const real_t rho )
{
   DensityAndVelocity< LatticeModel_T >::set( *this, x, y, z, latticeModel_, velocity, rho );
}

template< typename LatticeModel_T >
inline void PdfField< LatticeModel_T >::setDensityAndVelocity( const Cell & cell, const Vector3< real_t > & velocity, const real_t rho )
{
   setDensityAndVelocity( cell.x(), cell.y(), cell.z(), velocity, rho );
}



template< typename LatticeModel_T >
inline void PdfField< LatticeModel_T >::setToEquilibrium( const Vector3< real_t > & velocity, const real_t rho )
{
   auto beginIterator = this->beginWithGhostLayerXYZ();
   EquilibriumRange< LatticeModel_T, iterator >::set( beginIterator, this->end(), velocity, rho );
}



template< typename LatticeModel_T >
inline void PdfField< LatticeModel_T >::setToEquilibrium( const cell_idx_t x, const cell_idx_t y, const cell_idx_t z,
                                                          const Vector3< real_t > & velocity, const real_t rho )
{
   Equilibrium< LatticeModel_T >::set( *this, x, y, z, velocity, rho );
}

template< typename LatticeModel_T >
inline void PdfField< LatticeModel_T >::setToEquilibrium( const Cell & cell, const Vector3< real_t > & velocity, const real_t rho )
{
   setToEquilibrium( cell.x(), cell.y(), cell.z(), velocity, rho );
}



template< typename LatticeModel_T >
inline real_t PdfField< LatticeModel_T >::getDensity( const cell_idx_t x, const cell_idx_t y, const cell_idx_t z ) const
{
   return Density< LatticeModel_T >::get( latticeModel_, *this, x, y, z );
}

template< typename LatticeModel_T >
inline real_t PdfField< LatticeModel_T >::getDensity( const Cell & cell ) const
{
   return getDensity( cell.x(), cell.y(), cell.z() );
}



template< typename LatticeModel_T >
inline real_t PdfField< LatticeModel_T >::getDensitySI( const cell_idx_t x, const cell_idx_t y, const cell_idx_t z, const real_t rho_SI ) const
{
   return getDensity(x, y, z) * rho_SI;
}

template< typename LatticeModel_T >
inline real_t PdfField< LatticeModel_T >::getDensitySI( const Cell & cell, const real_t rho_SI ) const
{
   return getDensitySI( cell.x(), cell.y(), cell.z(), rho_SI );
}



template< typename LatticeModel_T >
inline Vector3< real_t > PdfField< LatticeModel_T >::getMomentumDensity( const cell_idx_t x, const cell_idx_t y, const cell_idx_t z ) const
{
   Vector3< real_t > momentumDensity;
   getMomentumDensity( momentumDensity, x, y, z );
   return momentumDensity;
}

template< typename LatticeModel_T >
inline Vector3< real_t > PdfField< LatticeModel_T >::getMomentumDensity( const Cell & cell ) const
{
   return getMomentumDensity( cell.x(), cell.y(), cell.z() );
}



template< typename LatticeModel_T >
inline void PdfField< LatticeModel_T >::getMomentumDensity( Vector3< real_t > & momentumDensity, const cell_idx_t x, const cell_idx_t y, const cell_idx_t z ) const
{
   MomentumDensity< LatticeModel_T >::get( momentumDensity, latticeModel_, *this, x, y, z );
}

template< typename LatticeModel_T >
inline void PdfField< LatticeModel_T >::getMomentumDensity( Vector3< real_t > & momentumDensity, const Cell & cell ) const
{
   getMomentumDensity( momentumDensity, cell.x(), cell.y(), cell.z() );
}



template< typename LatticeModel_T >
inline Vector3< real_t > PdfField< LatticeModel_T >::getEquilibriumMomentumDensity( const cell_idx_t x, const cell_idx_t y, const cell_idx_t z ) const
{
   Vector3< real_t > momentumDensity;
   getEquilibriumMomentumDensity( momentumDensity, x, y, z );
   return momentumDensity;
}

template< typename LatticeModel_T >
inline Vector3< real_t > PdfField< LatticeModel_T >::getEquilibriumMomentumDensity( const Cell & cell ) const
{
   return getEquilibriumMomentumDensity( cell.x(), cell.y(), cell.z() );
}



template< typename LatticeModel_T >
inline void PdfField< LatticeModel_T >::getEquilibriumMomentumDensity( Vector3< real_t > & momentumDensity, const cell_idx_t x, const cell_idx_t y, const cell_idx_t z ) const
{
   MomentumDensity< LatticeModel_T >::getEquilibrium( momentumDensity, latticeModel_, *this, x, y, z );
}

template< typename LatticeModel_T >
inline void PdfField< LatticeModel_T >::getEquilibriumMomentumDensity( Vector3< real_t > & momentumDensity, const Cell & cell ) const
{
   getEquilibriumMomentumDensity( momentumDensity, cell.x(), cell.y(), cell.z() );
}



template< typename LatticeModel_T >
inline Vector3< real_t > PdfField< LatticeModel_T >::getVelocity( const cell_idx_t x, const cell_idx_t y, const cell_idx_t z ) const
{
   Vector3< real_t > velocity;
   getVelocity( velocity, x, y, z );
   return velocity;
}

template< typename LatticeModel_T >
inline Vector3< real_t > PdfField< LatticeModel_T >::getVelocity( const Cell & cell ) const
{
   return getVelocity( cell.x(), cell.y(), cell.z() );
}



template< typename LatticeModel_T >
inline void PdfField< LatticeModel_T >::getVelocity( Vector3< real_t > & velocity, const cell_idx_t x, const cell_idx_t y, const cell_idx_t z ) const
{
   if( LatticeModel_T::compressible )
   {
      const real_t rho = DensityAndMomentumDensity< LatticeModel_T >::get( velocity, latticeModel_, *this, x, y, z );
      const real_t invRho = real_t(1.0) / rho;
      velocity *= invRho;
   }
   else
   {
      MomentumDensity< LatticeModel_T >::get( velocity, latticeModel_, *this, x, y, z );
   }
}

template< typename LatticeModel_T >
inline void PdfField< LatticeModel_T >::getVelocity( Vector3< real_t > & velocity, const Cell & cell ) const
{
   getVelocity( velocity, cell.x(), cell.y(), cell.z() );
}



template< typename LatticeModel_T >
inline Vector3< real_t > PdfField< LatticeModel_T >::getEquilibriumVelocity( const cell_idx_t x, const cell_idx_t y, const cell_idx_t z ) const
{
   Vector3< real_t > velocity;
   getEquilibriumVelocity( velocity, x, y, z );
   return velocity;
}

template< typename LatticeModel_T >
inline Vector3< real_t > PdfField< LatticeModel_T >::getEquilibriumVelocity( const Cell & cell ) const
{
   return getEquilibriumVelocity( cell.x(), cell.y(), cell.z() );
}



template< typename LatticeModel_T >
inline void PdfField< LatticeModel_T >::getEquilibriumVelocity( Vector3< real_t > & velocity, const cell_idx_t x, const cell_idx_t y, const cell_idx_t z ) const
{
   if( LatticeModel_T::compressible )
   {
      const real_t rho = DensityAndMomentumDensity< LatticeModel_T >::getEquilibrium( velocity, latticeModel_, *this, x, y, z );
      const real_t invRho = real_t(1.0) / rho;
      velocity *= invRho;
   }
   else
   {
      MomentumDensity< LatticeModel_T >::getEquilibrium( velocity, latticeModel_, *this, x, y, z );
   }
}

template< typename LatticeModel_T >
inline void PdfField< LatticeModel_T >::getEquilibriumVelocity( Vector3< real_t > & velocity, const Cell & cell ) const
{
   getEquilibriumVelocity( velocity, cell.x(), cell.y(), cell.z() );
}



template< typename LatticeModel_T >
inline Vector3< real_t > PdfField< LatticeModel_T >::getVelocitySI( const cell_idx_t x, const cell_idx_t y, const cell_idx_t z,
                                                                    const real_t dx_SI, const real_t dt_SI ) const
{
   Vector3< real_t > velocity;
   getVelocitySI( velocity, x, y, z, dx_SI, dt_SI );
   return velocity;
}

template< typename LatticeModel_T >
inline Vector3< real_t > PdfField< LatticeModel_T >::getVelocitySI( const Cell & cell, const real_t dx_SI, const real_t dt_SI ) const
{
   return getVelocitySI( cell.x(), cell.y(), cell.z(), dx_SI, dt_SI );
}



template< typename LatticeModel_T >
inline void PdfField< LatticeModel_T >::getVelocitySI( Vector3< real_t > & velocity, const cell_idx_t x, const cell_idx_t y, const cell_idx_t z,
                                                       const real_t dx_SI, const real_t dt_SI ) const
{
   getVelocitySI( velocity, x, y, z, dx_SI / dt_SI );
}

template< typename LatticeModel_T >
inline void PdfField< LatticeModel_T >::getVelocitySI( Vector3< real_t > & velocity, const Cell & cell, const real_t dx_SI, const real_t dt_SI ) const
{
   getVelocitySI( velocity, cell.x(), cell.y(), cell.z(), dx_SI, dt_SI );
}



template< typename LatticeModel_T >
inline Vector3< real_t > PdfField< LatticeModel_T >::getVelocitySI( const cell_idx_t x, const cell_idx_t y, const cell_idx_t z,
                                                                    const real_t dxDividedByDt_SI ) const
{
   Vector3< real_t > velocity;
   getVelocitySI( velocity, x, y, z, dxDividedByDt_SI );
   return velocity;
}

template< typename LatticeModel_T >
inline Vector3< real_t > PdfField< LatticeModel_T >::getVelocitySI( const Cell & cell, const real_t dxDividedByDt_SI ) const
{
   return getVelocitySI( cell.x(), cell.y(), cell.z(), dxDividedByDt_SI );
}



template< typename LatticeModel_T >
inline void PdfField< LatticeModel_T >::getVelocitySI( Vector3< real_t > & velocity, const cell_idx_t x, const cell_idx_t y, const cell_idx_t z,
                                                       const real_t dxDividedByDt_SI ) const
{
   getVelocity( velocity, x, y, z );
   velocity *= dxDividedByDt_SI;
}

template< typename LatticeModel_T >
inline void PdfField< LatticeModel_T >::getVelocitySI( Vector3< real_t > & velocity, const Cell & cell, const real_t dxDividedByDt_SI ) const
{
   getVelocitySI( velocity, cell.x(), cell.y(), cell.z(), dxDividedByDt_SI );
}



template< typename LatticeModel_T >
inline real_t PdfField< LatticeModel_T >::getDensityAndMomentumDensity( Vector3< real_t > & momentumDensity,
                                                                        const cell_idx_t x, const cell_idx_t y, const cell_idx_t z ) const
{
   return DensityAndMomentumDensity< LatticeModel_T >::get( momentumDensity, latticeModel_, *this, x, y, z );
}

template< typename LatticeModel_T >
inline real_t PdfField< LatticeModel_T >::getDensityAndMomentumDensity( Vector3< real_t > & momentumDensity, const Cell & cell ) const
{
   return getDensityAndMomentumDensity( momentumDensity, cell.x(), cell.y(), cell.z() );
}



template< typename LatticeModel_T >
inline real_t PdfField< LatticeModel_T >::getDensityAndEquilibriumMomentumDensity( Vector3< real_t > & momentumDensity,
                                                                                   const cell_idx_t x, const cell_idx_t y, const cell_idx_t z ) const
{
   return DensityAndMomentumDensity< LatticeModel_T >::getEquilibrium( momentumDensity, latticeModel_, *this, x, y, z );
}

template< typename LatticeModel_T >
inline real_t PdfField< LatticeModel_T >::getDensityAndEquilibriumMomentumDensity( Vector3< real_t > & momentumDensity, const Cell & cell ) const
{
   return getDensityAndEquilibriumMomentumDensity( momentumDensity, cell.x(), cell.y(), cell.z() );
}



template< typename LatticeModel_T >
inline real_t PdfField< LatticeModel_T >::getDensityAndVelocity( Vector3< real_t > & velocity,
                                                                 const cell_idx_t x, const cell_idx_t y, const cell_idx_t z ) const
{
   const real_t rho = DensityAndMomentumDensity< LatticeModel_T >::get( velocity, latticeModel_, *this, x, y, z );
   if( LatticeModel_T::compressible )
   {
      const real_t invRho = real_t(1.0) / rho;
      velocity *= invRho;
   }
   return rho;
}

template< typename LatticeModel_T >
inline real_t PdfField< LatticeModel_T >::getDensityAndVelocity( Vector3< real_t > & velocity, const Cell & cell ) const
{
   return getDensityAndVelocity( velocity, cell.x(), cell.y(), cell.z() );
}



template< typename LatticeModel_T >
inline real_t PdfField< LatticeModel_T >::getDensityAndEquilibriumVelocity( Vector3< real_t > & velocity,
                                                                            const cell_idx_t x, const cell_idx_t y, const cell_idx_t z ) const
{
   const real_t rho = DensityAndMomentumDensity< LatticeModel_T >::getEquilibrium( velocity, latticeModel_, *this, x, y, z );
   if( LatticeModel_T::compressible )
   {
      const real_t invRho = real_t(1.0) / rho;
      velocity *= invRho;
   }
   return rho;
}

template< typename LatticeModel_T >
inline real_t PdfField< LatticeModel_T >::getDensityAndEquilibriumVelocity( Vector3< real_t > & velocity, const Cell & cell ) const
{
   return getDensityAndEquilibriumVelocity( velocity, cell.x(), cell.y(), cell.z() );
}



template< typename LatticeModel_T >
inline real_t PdfField< LatticeModel_T >::getDensityAndVelocitySI( Vector3< real_t > & velocity,
                                                                   const cell_idx_t x, const cell_idx_t y, const cell_idx_t z,
                                                                   const real_t rho_SI, const real_t dx_SI, const real_t dt_SI ) const
{
   return getDensityAndVelocitySI( velocity, x, y, z, rho_SI, dx_SI / dt_SI );
}

template< typename LatticeModel_T >
inline real_t PdfField< LatticeModel_T >::getDensityAndVelocitySI( Vector3< real_t > & velocity, const Cell & cell,
                                                                   const real_t rho_SI, const real_t dx_SI, const real_t dt_SI ) const
{
   return getDensityAndVelocitySI( velocity, cell.x(), cell.y(), cell.z(), rho_SI, dx_SI, dt_SI );
}



template< typename LatticeModel_T >
inline real_t PdfField< LatticeModel_T >::getDensityAndVelocitySI( Vector3< real_t > & velocity,
                                                                   const cell_idx_t x, const cell_idx_t y, const cell_idx_t z,
                                                                   const real_t rho_SI, const real_t dxDividedByDt_SI ) const
{
   const real_t rho = getDensityAndVelocity( velocity, x, y, z );
   velocity *= dxDividedByDt_SI;
   return rho * rho_SI;
}

template< typename LatticeModel_T >
inline real_t PdfField< LatticeModel_T >::getDensityAndVelocitySI( Vector3< real_t > & velocity, const Cell & cell,
                                                                   const real_t rho_SI, const real_t dxDividedByDt_SI ) const
{
   return getDensityAndVelocitySI( velocity, cell.x(), cell.y(), cell.z(), rho_SI, dxDividedByDt_SI );
}



template< typename LatticeModel_T >
inline real_t PdfField< LatticeModel_T >::getShearRate( const cell_idx_t x, const cell_idx_t y, const cell_idx_t z ) const
{
   Vector3< real_t > velocity;
   const real_t rho = getDensityAndVelocity( velocity, x, y, z );

   return ShearRate< LatticeModel_T >::get( latticeModel_, *this, x, y, z, velocity, rho );
}

template< typename LatticeModel_T >
inline real_t PdfField< LatticeModel_T >::getShearRate( const Cell & cell ) const
{
   return getShearRate( cell.x(), cell.y(), cell.z() );
}

template< typename LatticeModel_T >
inline Matrix3< real_t > PdfField< LatticeModel_T >::getPressureTensor( const cell_idx_t x, const cell_idx_t y, const cell_idx_t z ) const
{
   Matrix3< real_t > pressureTensor;
   getPressureTensor( pressureTensor, x, y, z );
   return pressureTensor;
}

template< typename LatticeModel_T >
inline Matrix3< real_t > PdfField< LatticeModel_T >::getPressureTensor( const Cell & cell ) const
{
   return getPressureTensor( cell.x(), cell.y(), cell.z() );
}



template< typename LatticeModel_T >
inline void PdfField< LatticeModel_T >::getPressureTensor( Matrix3< real_t > & pressureTensor, const cell_idx_t x, const cell_idx_t y, const cell_idx_t z ) const
{
   PressureTensor<LatticeModel_T>::get( pressureTensor, latticeModel_, *this, x, y, z );
}

template< typename LatticeModel_T >
inline void PdfField< LatticeModel_T >::getPressureTensor( Matrix3< real_t > & pressureTensor, const Cell & cell ) const
{
   getPressureTensor( pressureTensor, cell.x(), cell.y(), cell.z() );
}



template< typename LatticeModel_T >
inline PdfField< LatticeModel_T >::PdfField( const PdfField< LatticeModel_T > & other )
   : GhostLayerField< real_t >::GhostLayerField( other ),
     latticeModel_( other.latticeModel_ )
{
}



} // namespace lbm
} // namespace walberla<|MERGE_RESOLUTION|>--- conflicted
+++ resolved
@@ -81,7 +81,6 @@
    using LatticeModel = LatticeModel_T;
    using Stencil = typename LatticeModel_T::Stencil;
 
-<<<<<<< HEAD
    typedef typename GhostLayerField< real_t >::value_type             value_type;
 
    typedef typename GhostLayerField< real_t >::iterator               iterator;
@@ -95,21 +94,6 @@
 
    typedef typename GhostLayerField< real_t >::Ptr                    Ptr;
    typedef typename GhostLayerField< real_t >::ConstPtr               ConstPtr;
-=======
-   using value_type = typename GhostLayerField<real_t, Stencil::Size>::value_type;
-
-   using iterator = typename GhostLayerField<real_t, Stencil::Size>::iterator;
-   using const_iterator = typename GhostLayerField<real_t, Stencil::Size>::const_iterator;
-
-   using reverse_iterator = typename GhostLayerField<real_t, Stencil::Size>::reverse_iterator;
-   using const_reverse_iterator = typename GhostLayerField<real_t, Stencil::Size>::const_reverse_iterator;
-
-   using base_iterator = typename GhostLayerField<real_t, Stencil::Size>::base_iterator;
-   using const_base_iterator = typename GhostLayerField<real_t, Stencil::Size>::const_base_iterator;
-
-   using Ptr = typename GhostLayerField<real_t, Stencil::Size>::Ptr;
-   using ConstPtr = typename GhostLayerField<real_t, Stencil::Size>::ConstPtr;
->>>>>>> 8dfa7d51
    //@}
    //*******************************************************************************************************************
 
@@ -298,11 +282,7 @@
    /*! \name Shallow Copy */
    //@{
    inline PdfField( const PdfField< LatticeModel_T > & other );
-<<<<<<< HEAD
-   Field< real_t > * cloneShallowCopyInternal() const { return new PdfField< LatticeModel_T >( *this ); }
-=======
-   Field< real_t, Stencil::Size > * cloneShallowCopyInternal() const override { return new PdfField< LatticeModel_T >( *this ); }
->>>>>>> 8dfa7d51
+   Field< real_t > * cloneShallowCopyInternal() const override { return new PdfField< LatticeModel_T >( *this ); }
    //@}
    //*******************************************************************************************************************
 
