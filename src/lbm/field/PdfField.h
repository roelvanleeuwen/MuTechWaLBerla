--- conflicted
+++ resolved
@@ -104,12 +104,7 @@
              const uint_t ghostLayers = uint_t(1), const field::Layout & _layout = field::zyxf,
              const shared_ptr< field::FieldAllocator<real_t> > & alloc = shared_ptr< field::FieldAllocator<real_t> >() );
 
-<<<<<<< HEAD
-   virtual ~PdfField() = default;
-=======
    ~PdfField() override = default;
->>>>>>> cce82fcc
-
 
 
    //inline bool operator==( const PdfField & rhs ) const; // TODO! -> ticket
