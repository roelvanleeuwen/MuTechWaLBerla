--- conflicted
+++ resolved
@@ -45,13 +45,8 @@
 
    PdfFieldHandling( const weak_ptr< StructuredBlockStorage > & blocks, const LatticeModel_T & latticeModel, const uint_t fSize,
                      const bool _initialize, const Vector3<real_t> & initialVelocity, const real_t initialDensity,
-<<<<<<< HEAD
-                     const uint_t nrOfGhostLayers, const field::Layout & layout ) :
+                     const uint_t nrOfGhostLayers, const field::Layout & layout, const shared_ptr< field::FieldAllocator<real_t> > alloc = nullptr ) :
       blocks_( blocks ), latticeModel_( latticeModel ), fSize_(fSize),
-=======
-                     const uint_t nrOfGhostLayers, const field::Layout & layout, const shared_ptr< field::FieldAllocator<real_t> > alloc = nullptr ) :
-      blocks_( blocks ), latticeModel_( latticeModel ),
->>>>>>> 8dfa7d51
       initialize_( _initialize ), initialVelocity_( initialVelocity ), initialDensity_( initialDensity ),
       nrOfGhostLayers_( nrOfGhostLayers ), layout_( layout ), alloc_( alloc ){}
 
@@ -112,20 +107,20 @@
    void packLatticeModel( IBlock * const block, const BlockDataID & id, mpi::SendBuffer & buffer ) const
    {
       const PdfField_T * field = block->template getData< PdfField_T >(id);
-      WALBERLA_CHECK_NOT_NULLPTR( field );
+      WALBERLA_CHECK_NOT_NULLPTR( field )
       buffer << field->latticeModel();
    }
 
    void unpackLatticeModel( IBlock * const block, const BlockDataID & id, mpi::RecvBuffer & buffer ) const
    {
       PdfField_T * field = block->template getData< PdfField_T >(id);
-      WALBERLA_CHECK_NOT_NULLPTR( field );
+      WALBERLA_CHECK_NOT_NULLPTR( field )
 
       LatticeModel_T latticeModel = field->latticeModel();
       buffer >> latticeModel;
 
       auto blocks = blocks_.lock();
-      WALBERLA_CHECK_NOT_NULLPTR( blocks );
+      WALBERLA_CHECK_NOT_NULLPTR( blocks )
 
       latticeModel.configure( *block, *blocks );
       field->resetLatticeModel( latticeModel );
@@ -133,20 +128,15 @@
 
    PdfField<LatticeModel_T> * allocateDispatch( IBlock * const block, const bool _initialize, const real_t initialDensity )
    {
-      WALBERLA_ASSERT_NOT_NULLPTR( block );
+      WALBERLA_ASSERT_NOT_NULLPTR( block )
 
       auto blocks = blocks_.lock();
-      WALBERLA_CHECK_NOT_NULLPTR( blocks );
+      WALBERLA_CHECK_NOT_NULLPTR( blocks )
 
       latticeModel_.configure( *block, *blocks );
 
-<<<<<<< HEAD
       return new PdfField_T( blocks->getNumberOfXCells( *block ), blocks->getNumberOfYCells( *block ), blocks->getNumberOfZCells( *block ), fSize_,
-                             latticeModel_, _initialize, initialVelocity_, initialDensity, nrOfGhostLayers_, layout_ );
-=======
-      return new PdfField_T( blocks->getNumberOfXCells( *block ), blocks->getNumberOfYCells( *block ), blocks->getNumberOfZCells( *block ),
                              latticeModel_, _initialize, initialVelocity_, initialDensity, nrOfGhostLayers_, layout_, alloc_ );
->>>>>>> 8dfa7d51
    }
 
    weak_ptr< StructuredBlockStorage > blocks_;
@@ -176,11 +166,7 @@
 {
    const uint_t fSize = LatticeModel_T::Stencil::Q;
    return blocks->addBlockData( make_shared< internal::PdfFieldHandling< LatticeModel_T > >(
-<<<<<<< HEAD
-                                   blocks, latticeModel, fSize, true, Vector3<real_t>(0), real_t(1), uint_t(1), layout ),
-=======
-                                   blocks, latticeModel, true, Vector3<real_t>(0), real_t(1), uint_t(1), layout, alloc ),
->>>>>>> 8dfa7d51
+                                   blocks, latticeModel, fSize, true, Vector3<real_t>(0), real_t(1), uint_t(1), layout, alloc ),
                                 identifier, requiredSelectors, incompatibleSelectors );
 }
 
@@ -196,12 +182,8 @@
 {
    const uint_t fSize = LatticeModel_T::Stencil::Q;
    return blocks->addBlockData( make_shared< internal::PdfFieldHandling< LatticeModel_T > >(
-<<<<<<< HEAD
-                                   blocks, latticeModel, fSize, true, Vector3<real_t>(0), real_t(1), ghostLayers, layout ),
-=======
-                                   blocks, latticeModel, true, Vector3<real_t>(0), real_t(1), ghostLayers, layout, alloc ),
->>>>>>> 8dfa7d51
-                                identifier, requiredSelectors, incompatibleSelectors );
+                                  blocks, latticeModel, fSize, true, Vector3<real_t>(0), real_t(1), ghostLayers, layout, alloc ),
+                                  identifier, requiredSelectors, incompatibleSelectors );
 }
 
 
@@ -217,11 +199,7 @@
 {
    const uint_t fSize = LatticeModel_T::Stencil::Q;
    return blocks->addBlockData( make_shared< internal::PdfFieldHandling< LatticeModel_T > >(
-<<<<<<< HEAD
-                                   blocks, latticeModel, fSize, true, initialVelocity, initialDensity, uint_t(1), layout ),
-=======
-                                   blocks, latticeModel, true, initialVelocity, initialDensity, uint_t(1), layout, alloc ),
->>>>>>> 8dfa7d51
+                                   blocks, latticeModel, fSize, true, initialVelocity, initialDensity, uint_t(1), layout, alloc ),
                                 identifier, requiredSelectors, incompatibleSelectors );
 }
 
@@ -239,11 +217,7 @@
 {
    const uint_t fSize = LatticeModel_T::Stencil::Q;
    return blocks->addBlockData( make_shared< internal::PdfFieldHandling< LatticeModel_T > >(
-<<<<<<< HEAD
-                                   blocks, latticeModel, fSize, true, initialVelocity, initialDensity, ghostLayers, layout ),
-=======
-                                   blocks, latticeModel, true, initialVelocity, initialDensity, ghostLayers, layout, alloc ),
->>>>>>> 8dfa7d51
+                                   blocks, latticeModel, fSize, true, initialVelocity, initialDensity, ghostLayers, layout, alloc ),
                                 identifier, requiredSelectors, incompatibleSelectors );
 }
 
@@ -261,53 +235,37 @@
                     const field::Layout & layout = field::zyxf,
                     const shared_ptr< field::FieldAllocator<real_t> > alloc = nullptr) :
       domain_decomposition::BlockDataCreator< lbm::PdfField< LatticeModel_T > >( make_shared< internal::PdfFieldHandling< LatticeModel_T > >(
-<<<<<<< HEAD
-                                                                                    blocks, latticeModel, LatticeModel_T::Stencil::Q, false, Vector3<real_t>(0), real_t(1), uint_t(1), layout ),
-=======
-                                                                                    blocks, latticeModel, false, Vector3<real_t>(0), real_t(1), uint_t(1), layout, alloc ),
->>>>>>> 8dfa7d51
+                                                                                    blocks, latticeModel, LatticeModel_T::Stencil::Q, false, Vector3<real_t>(0), real_t(1), uint_t(1), layout, alloc ),
+                                                                                    identifier, requiredSelectors, incompatibleSelectors )
+   {}
+
+   PdfFieldCreator( const shared_ptr< StructuredBlockStorage > & blocks,
+                    const std::string & identifier, const Set<SUID> & requiredSelectors, const Set<SUID> & incompatibleSelectors,
+                    const LatticeModel_T & latticeModel, const uint_t ghostLayers,
+                    const field::Layout & layout = field::zyxf,
+                    const shared_ptr< field::FieldAllocator<real_t> > alloc = nullptr) :
+      domain_decomposition::BlockDataCreator< lbm::PdfField< LatticeModel_T > >( make_shared< internal::PdfFieldHandling< LatticeModel_T > >(
+                                                                                    blocks, latticeModel, LatticeModel_T::Stencil::Q, false, Vector3<real_t>(0), real_t(1), ghostLayers, layout, alloc ),
                                                                                  identifier, requiredSelectors, incompatibleSelectors )
    {}
 
    PdfFieldCreator( const shared_ptr< StructuredBlockStorage > & blocks,
                     const std::string & identifier, const Set<SUID> & requiredSelectors, const Set<SUID> & incompatibleSelectors,
-                    const LatticeModel_T & latticeModel, const uint_t ghostLayers,
-                    const field::Layout & layout = field::zyxf,
-                    const shared_ptr< field::FieldAllocator<real_t> > alloc = nullptr) :
-      domain_decomposition::BlockDataCreator< lbm::PdfField< LatticeModel_T > >( make_shared< internal::PdfFieldHandling< LatticeModel_T > >(
-<<<<<<< HEAD
-                                                                                    blocks, latticeModel, LatticeModel_T::Stencil::Q, false, Vector3<real_t>(0), real_t(1), ghostLayers, layout ),
-=======
-                                                                                    blocks, latticeModel, false, Vector3<real_t>(0), real_t(1), ghostLayers, layout, alloc ),
->>>>>>> 8dfa7d51
+                    const LatticeModel_T & latticeModel, const Vector3< real_t > & initialVelocity, const real_t initialDensity,
+                    const field::Layout & layout = field::zyxf,
+                    const shared_ptr< field::FieldAllocator<real_t> > alloc = nullptr) :
+      domain_decomposition::BlockDataCreator< lbm::PdfField< LatticeModel_T > >( make_shared< internal::PdfFieldHandling< LatticeModel_T > >(
+                                                                                    blocks, latticeModel, LatticeModel_T::Stencil::Q, true, initialVelocity, initialDensity, uint_t(1), layout, alloc ),
                                                                                  identifier, requiredSelectors, incompatibleSelectors )
    {}
 
    PdfFieldCreator( const shared_ptr< StructuredBlockStorage > & blocks,
                     const std::string & identifier, const Set<SUID> & requiredSelectors, const Set<SUID> & incompatibleSelectors,
-                    const LatticeModel_T & latticeModel, const Vector3< real_t > & initialVelocity, const real_t initialDensity,
-                    const field::Layout & layout = field::zyxf,
-                    const shared_ptr< field::FieldAllocator<real_t> > alloc = nullptr) :
-      domain_decomposition::BlockDataCreator< lbm::PdfField< LatticeModel_T > >( make_shared< internal::PdfFieldHandling< LatticeModel_T > >(
-<<<<<<< HEAD
-                                                                                    blocks, latticeModel, LatticeModel_T::Stencil::Q, true, initialVelocity, initialDensity, uint_t(1), layout ),
-=======
-                                                                                    blocks, latticeModel, true, initialVelocity, initialDensity, uint_t(1), layout, alloc ),
->>>>>>> 8dfa7d51
-                                                                                 identifier, requiredSelectors, incompatibleSelectors )
-   {}
-
-   PdfFieldCreator( const shared_ptr< StructuredBlockStorage > & blocks,
-                    const std::string & identifier, const Set<SUID> & requiredSelectors, const Set<SUID> & incompatibleSelectors,
                     const LatticeModel_T & latticeModel, const Vector3< real_t > & initialVelocity, const real_t initialDensity, const uint_t ghostLayers,
                     const field::Layout & layout = field::zyxf,
                     const shared_ptr< field::FieldAllocator<real_t> > alloc = nullptr) :
       domain_decomposition::BlockDataCreator< lbm::PdfField< LatticeModel_T > >( make_shared< internal::PdfFieldHandling< LatticeModel_T > >(
-<<<<<<< HEAD
-                                                                                    blocks, latticeModel, LatticeModel_T::Stencil::Q, true, initialVelocity, initialDensity, ghostLayers, layout ),
-=======
-                                                                                    blocks, latticeModel, true, initialVelocity, initialDensity, ghostLayers, layout, alloc ),
->>>>>>> 8dfa7d51
+                                                                                    blocks, latticeModel, LatticeModel_T::Stencil::Q, true, initialVelocity, initialDensity, ghostLayers, layout, alloc ),
                                                                                  identifier, requiredSelectors, incompatibleSelectors )
    {}
 };
