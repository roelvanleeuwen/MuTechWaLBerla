--- conflicted
+++ resolved
@@ -169,12 +169,7 @@
 
    std::string identifier_;
 private:
-
-<<<<<<< HEAD
   BlockCellDataWriter() = default;
-=======
-   BlockCellDataWriter() = default;
->>>>>>> 8dfa7d51
 
 }; // class BlockCellDataWriter
 
@@ -227,13 +222,6 @@
    BlockCellDataWriter( const std::string & id) : BlockCellDataWriterInterface( id ), fSize_(0) {}
    BlockCellDataWriter( const std::string & id, const uint_t fSize) : BlockCellDataWriterInterface( id ), fSize_(fSize) {}
    ~BlockCellDataWriter() override = default;
-
-<<<<<<< HEAD
-=======
-            BlockCellDataWriter( const std::string & id ) : BlockCellDataWriterInterface( id ) {}
-   ~BlockCellDataWriter() override = default;
-
->>>>>>> 8dfa7d51
    void push( std::ostream & os, const cell_idx_t x, const cell_idx_t y, const cell_idx_t z, const cell_idx_t f ) override
    {
       vtk::toStream( os, evaluate( x, y, z, f ) );
@@ -260,12 +248,7 @@
    {
       b64 << evaluate( x, y, z, f, localXCell, localYCell, localZCell, globalX, globalY, globalZ, samplingDx, samplingDy, samplingDz );
    }
-
-<<<<<<< HEAD
    uint_t fSize() const override { return fSize_; }
-=======
-   uint_t fSize() const override { return F_SIZE; }
->>>>>>> 8dfa7d51
 
    std::string typeString() const override { return vtk::typeToString< T >(); }
 
@@ -298,12 +281,7 @@
 class BlockCellDataWriterScalingAdapter : public T
 {
 public:
-<<<<<<< HEAD
-   typedef typename T::value_type value_type;
-=======
-   using value_type = typename T::value_type;
-   static const uint_t F_SIZE = T::F_SIZE;
->>>>>>> 8dfa7d51
+  using value_type = typename T::value_type;
 
    BlockCellDataWriterScalingAdapter( const std::string& id, const T & base, value_type factor ) 
       : T( base ), factor_( factor ) { this->setIdentifier( id ); }
