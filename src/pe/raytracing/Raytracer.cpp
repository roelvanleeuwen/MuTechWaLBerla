--- conflicted
+++ resolved
@@ -83,11 +83,6 @@
    cameraPosition_(cameraPosition), lookAtPoint_(lookAtPoint), upVector_(upVector),
    lighting_(lighting),
    backgroundColor_(backgroundColor),
-<<<<<<< HEAD
-=======
-   tBufferOutputEnabled_(false),
-   tBufferOutputDirectory_("."),
->>>>>>> 0b26c96e
    imageOutputEnabled_(true),
    localImageOutputEnabled_(false),
    imageOutputDirectory_("."),
