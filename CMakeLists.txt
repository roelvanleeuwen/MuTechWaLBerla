############################################################################################################################
##
## waLBerla's main cmake file
##
## Contents:
##   - definition of build options
##   - compiler variables ( c++ standard, warnings etc. )
##   - Finding of service libraries. Required: boost, Optional: MPI, PE, METIS
##     the include paths are set, and the libraries are added to variable SERVICE_LIBS
##   - Subdirectory cmake lists are called
##       -> src/   this folder contains all modules, each module (that contains c or cpp files) is linked to a
##                 static library.  Dependencies between these shared libraries are tracked manually,
##                 for more information see waLBerlaModuleDependencySystem.cmake
##       -> tests/ Same subdirectories as src/ folder. Contains tests for each module
##   - Export of variables into internal cache variables, for usage in applications or projects that use walberla as
##     subdirectory. Variables containing the service-libs,
##
############################################################################################################################



############################################################################################################################
##
## Project name, version, Custom CMake functions
##
############################################################################################################################

CMAKE_MINIMUM_REQUIRED (VERSION 3.1)


PROJECT ( walberla )

set ( CMAKE_MODULE_PATH ${CMAKE_MODULE_PATH} ${walberla_SOURCE_DIR}/cmake )

include ( waLBerlaFunctions )

set_version( 4 0 )

include( CMakeParseArguments )

# Enable CTest
enable_testing()
include( CTest )


############################################################################################################################




############################################################################################################################
##
## Definition of build options
##
############################################################################################################################


# Build options
option ( WALBERLA_DOUBLE_ACCURACY           "Floating point accuracy, defaults to double"     ON )
option ( WALBERLA_ENABLE_GUI                "Compile with GUI"                                   )

option ( WALBERLA_BUILD_TESTS               "Build Testcases"                                    )
option ( WALBERLA_BUILD_BENCHMARKS          "Build Benchmarks"                                ON )
option ( WALBERLA_BUILD_TOOLS               "Build Tools"                                        )
option ( WALBERLA_BUILD_TUTORIALS           "Build Tutorials"                                 ON )
option ( WALBERLA_BUILD_SHOWCASES           "Build Showcases"                                OFF )

option ( WALBERLA_BUILD_WITH_MPI            "Build with MPI"                                  ON )
option ( WALBERLA_BUILD_WITH_METIS          "Build with metis graph partitioner"             OFF )
option ( WALBERLA_BUILD_WITH_PARMETIS       "Build with ParMetis graph partitioner"          OFF )

option ( WALBERLA_BUILD_WITH_GPROF          "Enables gprof"                                      )
option ( WALBERLA_BUILD_WITH_GCOV           "Enables gcov"                                       )
option ( WALBERLA_BUILD_WITH_LTO            "Enable link time optimizations"                     )
option ( WALBERLA_BUILD_WITH_OPENMP         "Enable OpenMP support"                              )
option ( WALBERLA_BUILD_WITH_PYTHON         "Support for embedding Python"                       )
option ( WALBERLA_BUILD_WITH_PYTHON_MODULE  "Build waLBerla python module"                       )
option ( WALBERLA_BUILD_WITH_PYTHON_LBM     "Include LBM module into python module"          OFF )
option ( WALBERLA_BUILD_WITH_CODEGEN        "Enable pystencils code generation"              OFF )


option ( WALBERLA_BUILD_WITH_LIKWID_MARKERS "Compile in markers for likwid-perfctr"              )

option ( WALBERLA_BUILD_WITH_CUDA	        "Enable CUDA support"                                )


option ( WALBERLA_BUILD_WITH_FASTMATH       "Fast math"                                          )

option ( WALBERLA_SIMD_FORCE_SCALAR         "Do not use SIMD operations even when available" OFF )

option ( WALBERLA_BUFFER_DEBUG              "Type checking for BufferSystem ( slow )"        OFF )

option ( WALBERLA_NO_OUTDATED_FEATURES      "Show warning/errors when outdated features "
                                            "(i.e. features that will be deprecated) are used"   )

# Profile guided optimization
option ( WALBERLA_PROFILE_GENERATE  "Generates Profile for Optimization"             )
option ( WALBERLA_PROFILE_USE       "Uses Profile to optimize"                       )

# Compiler Optimization
option ( WALBERLA_OPTIMIZE_FOR_LOCALHOST "Enable compiler optimizations spcific to localhost" )

# Installation Directory
set ( CMAKE_INSTALL_PREFIX /usr/local/waLBerla CACHE STRING "The default installation directory."   )

# Default build type
if ( NOT CMAKE_BUILD_TYPE )
    set ( CMAKE_BUILD_TYPE Release CACHE STRING "Build Types: Debug Release DebugOptimized RelWithDebInfo MinSizeRel."  FORCE )
endif()
SET_PROPERTY( CACHE CMAKE_BUILD_TYPE PROPERTY STRINGS Debug Release DebugOptimized RelWithDebInfo MinSizeRel )

# Debugging options                                      )
option ( WALBERLA_STL_BOUNDS_CHECKS  "Use debug capabilites of libstd++: iterator and bounds checks" )

# Warning options
option ( WARNING_DISABLE    "Disables additional compiler warnings"          OFF )
option ( WARNING_PEDANTIC   "Enables pedantic compiler warnings"             ON  )
option ( WARNING_ERROR      "Convert warnings to errors compiler warnings"   OFF )
option ( WARNING_DEPRECATED "Show warning when deprecated features are used" ON  )

# Sanitizer options
option ( WALBERLA_SANITIZE_ADDRESS    "Enables address sanitizer in gcc and clang"            )
option ( WALBERLA_SANITIZE_UNDEFINED  "Enables undefined behavior sanitizer in gcc and clang" )

# Every folder that is listed here can contain modules or tests
# this can be extended by applications to have own modules
# Here the src/ folder is added to this list, where all modules are located
list( APPEND WALBERLA_MODULE_DIRS "${walberla_SOURCE_DIR}/src" "${walberla_SOURCE_DIR}/tests" )
list( REMOVE_DUPLICATES  WALBERLA_MODULE_DIRS )
set ( WALBERLA_MODULE_DIRS  ${WALBERLA_MODULE_DIRS} CACHE INTERNAL "All folders that contain modules or tests" )

############################################################################################################################


############################################################################################################################
##
## Compiler detection
##
############################################################################################################################

# Check for intel compiler
if( CMAKE_CXX_COMPILER MATCHES "icpc" OR CMAKE_CXX_COMPILER_ARG1 MATCHES "icpc" )
    option ( WALBERLA_CXX_COMPILER_IS_INTEL "Use Intel compiler" ON  )
    # Intel(R) Compiler has its own library archiver,
    # if you build libraries and do not use xiar,
    # the Intel compiler will complain about invalid
    # archives at the link phase.
    # The Intel(R) archiver is "xiar" usually
    # located in the same folder as the compiler,
    FIND_PROGRAM(XIAR xiar)
    IF(XIAR)
        SET(CMAKE_AR "${XIAR}")
    ENDIF(XIAR)
    MARK_AS_ADVANCED(XIAR)

    # Intel(R) Compiler also comes with its own linker
    # which provides a number of additional benefits when
    # linking code compiled with the Intel(R) compiler.
    # Again, usually in the same place as icc itself,
    FIND_PROGRAM(XILD xild)
    IF(XILD)
       SET(CMAKE_LINKER "${XILD}")
    ENDIF(XILD)
    MARK_AS_ADVANCED(XILD)
    if( CMAKE_VERSION VERSION_LESS 3.6.0 )
      set( CMAKE_CXX14_STANDARD_COMPILE_OPTION "-std=c++14" )
      add_flag ( CMAKE_CXX_FLAGS ${CMAKE_CXX14_STANDARD_COMPILE_OPTION} )
    endif()
else()
    option ( WALBERLA_CXX_COMPILER_IS_INTEL "Use Intel compiler" OFF  )
endif()
mark_as_advanced ( WALBERLA_CXX_COMPILER_IS_INTEL )

# Check for Gnu compiler
if ( CMAKE_COMPILER_IS_GNUCXX  AND NOT WALBERLA_CXX_COMPILER_IS_INTEL )
     option ( WALBERLA_CXX_COMPILER_IS_GNU "Use gnu compiler" ON  )
else()
     option ( WALBERLA_CXX_COMPILER_IS_GNU "Use gnu compiler" OFF  )
endif()
mark_as_advanced ( WALBERLA_CXX_COMPILER_IS_GNU )

# Check for Visual Studio
if ( MSVC )
     option ( WALBERLA_CXX_COMPILER_IS_MSVC "Use Visual Studio compiler" ON  )
else()
     option ( WALBERLA_CXX_COMPILER_IS_MSVC "Use Visual Studio compiler" OFF  )
endif()
mark_as_advanced ( WALBERLA_CXX_COMPILER_IS_MSVC )

# Check for IBM compiler
if( CMAKE_CXX_COMPILER MATCHES "xlc" OR CMAKE_CXX_COMPILER_ARG1 MATCHES "xlc" )
    option ( WALBERLA_CXX_COMPILER_IS_IBM "Use IBM compiler" ON  )
else()
    option ( WALBERLA_CXX_COMPILER_IS_IBM "Use IBM compiler" OFF  )
endif()
mark_as_advanced ( WALBERLA_CXX_COMPILER_IS_IBM )

# Check for NEC SX compiler
if( CMAKE_CXX_COMPILER MATCHES "sxc" OR CMAKE_CXX_COMPILER_ARG1 MATCHES "sxc" OR CMAKE_CXX_COMPILER MATCHES "sxmpic" OR CMAKE_CXX_COMPILER_ARG1 MATCHES "sxmpic" )
    option ( WALBERLA_CXX_COMPILER_IS_NEC "Use NEC compiler" ON  )
else()
    option ( WALBERLA_CXX_COMPILER_IS_NEC "Use NEC compiler" OFF  )
endif()
mark_as_advanced ( WALBERLA_CXX_COMPILER_IS_NEC )

# Check for Clang compiler
if( CMAKE_CXX_COMPILER MATCHES "clang" OR CMAKE_CXX_COMPILER_ARG1 MATCHES "clang" OR CMAKE_CXX_COMPILER_ID STREQUAL "Clang" OR CMAKE_CXX_COMPILER_ID STREQUAL "AppleClang" )
    option ( WALBERLA_CXX_COMPILER_IS_CLANG "Use clang compiler" ON  )
else()
    option ( WALBERLA_CXX_COMPILER_IS_CLANG "Use clang compiler" OFF  )
endif()
mark_as_advanced ( WALBERLA_CXX_COMPILER_IS_CLANG )

if( CMAKE_CXX_COMPILER_ID MATCHES Cray )
    option ( WALBERLA_CXX_COMPILER_IS_CRAY "Use Cray compiler" ON   )
    if(CMAKE_CXX_COMPILER_VERSION VERSION_LESS 8.4)
        message( FATAL_ERROR "Insufficient Cray Compiler Environment version" )
    endif()
else()
    option ( WALBERLA_CXX_COMPILER_IS_CRAY "Use Cray compiler" OFF  )
endif()
mark_as_advanced ( WALBERLA_CXX_COMPILER_IS_CRAY )

# Check for MPI wrapper
get_filename_component( CXX_COMPILER_WITHOUT_PATH ${CMAKE_CXX_COMPILER} NAME )
if( CXX_COMPILER_WITHOUT_PATH MATCHES "mpi" OR CMAKE_CXX_COMPILER_ARG1 MATCHES "mpi" )
    option ( WALBERLA_CXX_COMPILER_IS_MPI_WRAPPER "Compiler is MPI wrapper" ON  )
else()
    option ( WALBERLA_CXX_COMPILER_IS_MPI_WRAPPER "Compiler is MPI wrapper" OFF  )
endif()
mark_as_advanced ( WALBERLA_CXX_COMPILER_IS_MPI_WRAPPER )

############################################################################################################################



############################################################################################################################
##
## Compiler Setup
##
############################################################################################################################

# Profile guided optimization
if ( WALBERLA_PROFILE_GENERATE )
    if( WALBERLA_CXX_COMPILER_IS_INTEL )
        add_flag( CMAKE_CXX_FLAGS "-prof-gen" )
        file( MAKE_DIRECTORY "${CMAKE_BINARY_DIR}/profile" )
        add_flag( CMAKE_CXX_FLAGS "-prof-dir${CMAKE_BINARY_DIR}/profile" )
    elseif( WALBERLA_CXX_COMPILER_IS_GNU )
        add_flag( CMAKE_CXX_FLAGS "-fprofile-generate" )
    elseif( WALBERLA_CXX_COMPILER_IS_MSVC )
      add_flag ( CMAKE_CXX_FLAGS           "/GL"                )
      add_flag ( CMAKE_MODULE_LINKER_FLAGS "/LTCG:PGINSTRUMENT" )
      add_flag ( CMAKE_SHARED_LINKER_FLAGS "/LTCG:PGINSTRUMENT" )
      add_flag ( CMAKE_EXE_LINKER_FLAGS    "/LTCG:PGINSTRUMENT" )
    endif()
endif()

if ( WALBERLA_PROFILE_USE )
    if( WALBERLA_CXX_COMPILER_IS_INTEL )
       add_flag( CMAKE_CXX_FLAGS "-prof-use" )
       add_flag( CMAKE_CXX_FLAGS "-prof-dir${CMAKE_BINARY_DIR}/profile" )
    elseif( WALBERLA_CXX_COMPILER_IS_GNU )
       add_flag( CMAKE_CXX_FLAGS "-fprofile-use" )
    elseif( WALBERLA_CXX_COMPILER_IS_MSVC )
      add_flag ( CMAKE_CXX_FLAGS           "/GL"              )
      add_flag ( CMAKE_MODULE_LINKER_FLAGS "/LTCG:PGOPTIMIZE" )
      add_flag ( CMAKE_SHARED_LINKER_FLAGS "/LTCG:PGOPTIMIZE" )
      add_flag ( CMAKE_EXE_LINKER_FLAGS    "/LTCG:PGOPTIMIZE" )
    endif()
endif()

set( CMAKE_CXX_STANDARD 14 )
set( CMAKE_CXX_STANDARD_REQUIRED ON )
set( CMAKE_CXX_EXTENSIONS OFF )

# common flags for intel and g++
if( WALBERLA_CXX_COMPILER_IS_GNU OR WALBERLA_CXX_COMPILER_IS_INTEL )
   add_flag ( CMAKE_CXX_FLAGS "-Wall -Wconversion -Wshadow" )
endif()

# C++ language features for NEC compiler
if( WALBERLA_CXX_COMPILER_IS_NEC )
   set( CMAKE_CXX14_STANDARD_COMPILE_OPTION "-Kcpp14" )
   add_flag ( CMAKE_CXX_FLAGS "${CMAKE_CXX14_STANDARD_COMPILE_OPTION} -Krtti -Kexceptions -size_t64 -Kgcc" )
   add_flag ( CMAKE_CXX_FLAGS "-D__BIG_ENDIAN -D__BYTE_ORDER=__BIG_ENDIAN" )
   add_flag ( CMAKE_CXX_FLAGS "-Tnoauto,used" )
   add_flag ( CMAKE_EXE_LINKER_FLAGS "-Wl,-h,muldefs" )
   add_flag ( CMAKE_C_FLAGS "-size_t64 -Kgcc" )
   add_flag ( CMAKE_C_FLAGS "-D__BIG_ENDIAN -D__BYTE_ORDER=__BIG_ENDIAN" )
   add_flag ( CMAKE_C_FLAGS "-DSQLITE_OMIT_WAL -DHAVE_UTIME -DTHREADSAFE=0" )
   set( CMAKE_RANLIB /bin/true )
   set( CMAKE_SKIP_BUILD_RPATH TRUE )
   set( CMAKE_C_FLAGS_DEBUGOPTIMIZED    "-Chopt -g"                               )
   set( CMAKE_C_FLAGS_DEBUG             "-Cdebug -g"                              )
   set( CMAKE_CXX_FLAGS_DEBUGOPTIMIZED  "-Chopt -g"                               )
   set( CMAKE_CXX_FLAGS_DEBUG           "-Cdebug -g"                              )
endif()

# Fixes linker errors with IBM compiler
if( WALBERLA_CXX_COMPILER_IS_IBM )
   add_flag ( CMAKE_CXX_FLAGS "-qpic=large" )
endif()
# Fixes linker errors with Cray compiler
if( WALBERLA_CXX_COMPILER_IS_CRAY )
   add_flag ( CMAKE_EXE_LINKER_FLAGS  "-dynamic -L/opt/gcc/4.9.3/snos/lib64" )
endif()

# Silences compiler and linker warnings and information with the IBM compiler
if( WALBERLA_CXX_COMPILER_IS_IBM )
   add_flag ( CMAKE_CXX_FLAGS "-qsuppress=1586-267" )  # 1586-267 (I) Inlining of specified subprogram failed due to the presence of a C++ exception handler
   add_flag ( CMAKE_CXX_FLAGS "-qsuppress=1586-266" )  # 1586-266 (I) Inlining of specified subprogram failed due to the presence of a global label
   add_flag ( CMAKE_CXX_FLAGS "-qsuppress=1540-0724" ) # 1540-0724 (W) The non-type template argument "2147483648" of type "T" has wrapped [coming from boost/integer_traits.hpp]
   add_flag ( CMAKE_CXX_FLAGS "-qsuppress=1540-0095" ) # 1540-0095 (W) The friend function declaration ... [coming from boost/mpl/map/aux_/map0.hpp]
   add_flag ( CMAKE_CXX_FLAGS "-qsuppress=1500-030" )  # 1500-030: (I) INFORMATION: [...] Additional optimization may be attained by recompiling and specifying MAXMEM option with a value greater than 8192.
   add_flag ( CMAKE_C_FLAGS "-qsuppress=1500-030" )    # 1500-030: (I) INFORMATION: [...] Additional optimization may be attained by recompiling and specifying MAXMEM option with a value greater than 8192.
endif()

# Silences compiler and linker warnings and information with the Cray compiler
if( WALBERLA_CXX_COMPILER_IS_CRAY )
   set( CMAKE_INCLUDE_SYSTEM_FLAG_CXX "-isystem " )
   add_flag ( CMAKE_CXX_FLAGS "-h nomessage=1" )      # CC-1    The source file does not end with a new-line character.
   add_flag ( CMAKE_C_FLAGS   "-DSQLITE_HAVE_ISNAN" ) # SQLite will not work correctly with the -ffast-math option of GCC.
   add_flag ( CMAKE_CXX_FLAGS "-DSQLITE_HAVE_ISNAN" ) # SQLite will not work correctly with the -ffast-math option of GCC.
endif()

# architecture optimization
if( WALBERLA_OPTIMIZE_FOR_LOCALHOST )
   if( WALBERLA_CXX_COMPILER_IS_GNU OR WALBERLA_CXX_COMPILER_IS_INTEL OR WALBERLA_CXX_COMPILER_IS_CLANG )
      add_flag ( CMAKE_CXX_FLAGS "-march=native" )
      add_flag ( CMAKE_C_FLAGS   "-march=native" )
      if( WALBERLA_CXX_COMPILER_IS_INTEL )
        add_flag ( CMAKE_CXX_FLAGS "-xhost" )
        add_flag ( CMAKE_C_FLAGS   "-xhost" )
      endif()
   endif()
endif()

# warning flags
if( WALBERLA_CXX_COMPILER_IS_INTEL )
   # system headers are also supported by intel, but cmake does not recognize that
   set( CMAKE_INCLUDE_SYSTEM_FLAG_CXX "-isystem " )
   add_flag ( CMAKE_CXX_FLAGS "-wd2928,2504,2259,1682,597" )
elseif( WALBERLA_CXX_COMPILER_IS_GNU )
   add_flag ( CMAKE_CXX_FLAGS "-Wfloat-equal -Wextra" )
elseif( WALBERLA_CXX_COMPILER_IS_NEC )
   add_flag ( CMAKE_CXX_FLAGS "-wall" )
endif()

if ( WARNING_PEDANTIC AND WALBERLA_CXX_COMPILER_IS_GNU )
   add_flag ( CMAKE_CXX_FLAGS "-pedantic" )
endif ( )

 # omit deprecated warnings
if( NOT WARNING_DEPRECATED)
   if( WALBERLA_CXX_COMPILER_IS_INTEL )
       add_flag( CMAKE_CXX_FLAGS "-wd1478" )  # Disable compiler warning # 1478: "declared as deprecated"
   elseif( WALBERLA_CXX_COMPILER_IS_GNU OR WALBERLA_CXX_COMPILER_IS_CLANG )
       add_flag ( CMAKE_CXX_FLAGS "-Wno-deprecated-declarations")
   endif()
endif()


if ( WALBERLA_CXX_COMPILER_IS_CLANG )
    add_flag ( CMAKE_CXX_FLAGS "-Wall -Wconversion -Wshadow -Wno-c++11-extensions -Qunused-arguments" )
    add_flag ( CMAKE_CXX_FLAGS "-D'_LIBCPP_EXTERN_TEMPLATE(...)='")
endif ( )

if( WALBERLA_CXX_COMPILER_IS_GNU OR WALBERLA_CXX_COMPILER_IS_INTEL OR WALBERLA_CXX_COMPILER_IS_CLANG )
    if ( WALBERLA_STL_BOUNDS_CHECKS )
        add_definitions ( "-D_GLIBCXX_DEBUG" )
    endif()
endif()


#fastmath
if ( WALBERLA_BUILD_WITH_FASTMATH )
    if ( WALBERLA_CXX_COMPILER_IS_INTEL )
        add_flag( CMAKE_CXX_FLAGS "-fp-model fast=2 -no-prec-sqrt -no-prec-div" )
    endif()

    if ( WALBERLA_CXX_COMPILER_IS_GNU OR WALBERLA_CXX_COMPILER_IS_CLANG )
        add_flag( CMAKE_CXX_FLAGS "-ffast-math")
    endif()

    if( WALBERLA_CXX_COMPILER_IS_MSVC )
        add_flag( CMAKE_CXX_FLAGS "/fp:fast" )
    endif()
endif()

# Xcode generator disables -isystem flag, even though current versions of Xcode support it
if(CMAKE_GENERATOR STREQUAL "Xcode")
    set(CMAKE_INCLUDE_SYSTEM_FLAG_C "-isystem ")
    set(CMAKE_INCLUDE_SYSTEM_FLAG_CXX "-isystem ")
endif()


#GCC 5+ ABI selection
if( WALBERLA_CXX_COMPILER_IS_GNU )
   if( NOT CMAKE_CXX_COMPILER_VERSION VERSION_LESS 5.0.0 )
      option ( WALBERLA_USE_CPP11_ABI "On GCC 5+ use the C++11 ABI" ON )
      if( WALBERLA_USE_CPP11_ABI )
         add_flag( CMAKE_CXX_FLAGS "-D_GLIBCXX_USE_CXX11_ABI=1" )
      else()
         add_flag( CMAKE_CXX_FLAGS "-D_GLIBCXX_USE_CXX11_ABI=0" )
      endif()
   endif()
endif()


# disable Xcode 7.3+ linker deduplication pass to speed up linking in debug mode
if ( APPLE )
   execute_process( COMMAND ${CMAKE_LINKER} -v OUTPUT_VARIABLE LINKER_VERSION ERROR_VARIABLE LINKER_VERSION )
   string( REGEX MATCH "ld64-[0-9\\.\\-]+" LINKER_VERSION ${LINKER_VERSION} )
   string( REGEX MATCHALL "[^\\-]+" LINKER_VERSION ${LINKER_VERSION} )
   list( GET LINKER_VERSION 0 LINKER_TYPE )
   list( GET LINKER_VERSION 1 LINKER_VERSION )
   if( LINKER_TYPE STREQUAL "ld64" AND LINKER_VERSION VERSION_GREATER 264.3.101 )
       add_flag( CMAKE_EXE_LINKER_FLAGS_DEBUG    "-Wl,-no_deduplicate")
       add_flag( CMAKE_MODULE_LINKER_FLAGS_DEBUG "-Wl,-no_deduplicate")
       add_flag( CMAKE_SHARED_LINKER_FLAGS_DEBUG "-Wl,-no_deduplicate")
   endif()
endif()


############################################################################################################################



############################################################################################################################
##
##  Find optional C++ libraries
##
############################################################################################################################

try_compile( WALBERLA_USE_STD_FILESYSTEM "${CMAKE_CURRENT_BINARY_DIR}" "${CMAKE_CURRENT_SOURCE_DIR}/cmake/TestStdFilesystem.cpp"
             COMPILE_DEFINITIONS -DWALBERLA_USE_STD_FILESYSTEM ${CMAKE_CXX14_STANDARD_COMPILE_OPTION} )
if( WALBERLA_USE_STD_FILESYSTEM )
   message( STATUS "Found std::filesystem")
else()
   try_compile( WALBERLA_USE_STD_EXPERIMENTAL_FILESYSTEM "${CMAKE_CURRENT_BINARY_DIR}" "${CMAKE_CURRENT_SOURCE_DIR}/cmake/TestStdFilesystem.cpp"
                COMPILE_DEFINITIONS -DWALBERLA_USE_STD_EXPERIMENTAL_FILESYSTEM ${CMAKE_CXX14_STANDARD_COMPILE_OPTION} )
   if( WALBERLA_USE_STD_EXPERIMENTAL_FILESYSTEM )
      message( STATUS "Found std::experimental::filesystem")
   endif()
   if( NOT WALBERLA_CXX_COMPILER_IS_MSVC AND NOT WALBERLA_USE_STD_EXPERIMENTAL_FILESYSTEM )
      unset( WALBERLA_USE_STD_EXPERIMENTAL_FILESYSTEM CACHE )
      try_compile( WALBERLA_USE_STD_EXPERIMENTAL_FILESYSTEM "${CMAKE_CURRENT_BINARY_DIR}" "${CMAKE_CURRENT_SOURCE_DIR}/cmake/TestStdFilesystem.cpp"
                   COMPILE_DEFINITIONS -DWALBERLA_USE_STD_EXPERIMENTAL_FILESYSTEM ${CMAKE_CXX14_STANDARD_COMPILE_OPTION}
                   LINK_LIBRARIES stdc++fs )
      if( WALBERLA_USE_STD_EXPERIMENTAL_FILESYSTEM )
         message( STATUS "Found std::experimental::filesystem in libstdc++fs")
      list ( APPEND SERVICE_LIBS -lstdc++fs )
      endif()
   endif()
   if( NOT WALBERLA_CXX_COMPILER_IS_MSVC AND NOT WALBERLA_USE_STD_EXPERIMENTAL_FILESYSTEM )
      unset( WALBERLA_USE_STD_EXPERIMENTAL_FILESYSTEM CACHE )
      try_compile( WALBERLA_USE_STD_EXPERIMENTAL_FILESYSTEM "${CMAKE_CURRENT_BINARY_DIR}" "${CMAKE_CURRENT_SOURCE_DIR}/cmake/TestStdFilesystem.cpp"
                   COMPILE_DEFINITIONS -DWALBERLA_USE_STD_EXPERIMENTAL_FILESYSTEM ${CMAKE_CXX14_STANDARD_COMPILE_OPTION}
                   LINK_LIBRARIES c++experimental )
      if( WALBERLA_USE_STD_EXPERIMENTAL_FILESYSTEM )
         message( STATUS "Found std::experimental::filesystem in libc++experimental")
         list ( APPEND SERVICE_LIBS -lc++experimental )
      endif()
   endif()
endif()

try_compile( WALBERLA_USE_STD_ANY "${CMAKE_CURRENT_BINARY_DIR}" "${CMAKE_CURRENT_SOURCE_DIR}/cmake/TestStdAny.cpp"
             COMPILE_DEFINITIONS -DWALBERLA_USE_STD_ANY ${CMAKE_CXX14_STANDARD_COMPILE_OPTION} )
if( WALBERLA_USE_STD_ANY )
   message( STATUS "Found std::any")
else()
   try_compile( WALBERLA_USE_STD_EXPERIMENTAL_ANY "${CMAKE_CURRENT_BINARY_DIR}" "${CMAKE_CURRENT_SOURCE_DIR}/cmake/TestStdAny.cpp"
                COMPILE_DEFINITIONS -DWALBERLA_USE_STD_EXPERIMENTAL_ANY ${CMAKE_CXX14_STANDARD_COMPILE_OPTION} )
   if( WALBERLA_USE_STD_EXPERIMENTAL_ANY )
      message( STATUS "Found std::experimental::any")
   endif()
endif()

try_compile( WALBERLA_USE_STD_OPTIONAL "${CMAKE_CURRENT_BINARY_DIR}" "${CMAKE_CURRENT_SOURCE_DIR}/cmake/TestStdOptional.cpp"
             COMPILE_DEFINITIONS -DWALBERLA_USE_STD_OPTIONAL ${CMAKE_CXX14_STANDARD_COMPILE_OPTION} )
if( WALBERLA_USE_STD_OPTIONAL )
   message( STATUS "Found std::optional")
else()
   try_compile( WALBERLA_USE_STD_EXPERIMENTAL_OPTIONAL "${CMAKE_CURRENT_BINARY_DIR}" "${CMAKE_CURRENT_SOURCE_DIR}/cmake/TestStdOptional.cpp"
                COMPILE_DEFINITIONS -DWALBERLA_USE_STD_EXPERIMENTAL_OPTIONAL ${CMAKE_CXX14_STANDARD_COMPILE_OPTION} )
   if( WALBERLA_USE_STD_EXPERIMENTAL_OPTIONAL )
      message( STATUS "Found std::experimental::optional")
   endif()
endif()



############################################################################################################################
##
##  Visual Studio Setup
##
############################################################################################################################
if ( WALBERLA_CXX_COMPILER_IS_MSVC )
   string( REGEX REPLACE "[/-]W[0-4]" "" CMAKE_CXX_FLAGS ${CMAKE_CXX_FLAGS} ) # remove default warning flags

   option ( WALBERLA_GROUP_PROJECTS   "Flag if the projects are grouped or in a flat hierarchy"    ON )
   option ( WALBERLA_GROUP_FILES      "Flag if the files are grouped or in a flat hierarchy"       ON )
   set_property ( GLOBAL PROPERTY USE_FOLDERS ${WALBERLA_GROUP_PROJECTS} )

   option ( WALBERLA_VS_MULTI_PROCESS_BUILD "Use the /mp option for VS builds" ON )
   if( WALBERLA_VS_MULTI_PROCESS_BUILD )
      add_flag ( CMAKE_CXX_FLAGS "-MP" ) # enable multi-threaded compiling
   endif()

   add_definitions ( "-DNOMINMAX" )                # Disable Min/Max-Macros
   add_definitions ( "-D_WIN32_WINNT=0x501" )      # Minimum Windows versions is Windows XP
   add_definitions ( "-DWINVER=0x501" )            # Minimum Windows versions is Windows XP
   add_definitions ( "-D_CRT_SECURE_NO_WARNINGS" ) # disable warnings promoting Microsoft's security enhanced CRT
   add_definitions ( "-D_SCL_SECURE_NO_WARNINGS" ) # disable warnings triggered by Microsoft's checked iterators
   add_flag ( CMAKE_CXX_FLAGS "-W4" )              # set warning level to maximum
   add_flag ( CMAKE_CXX_FLAGS "-bigobj" )          # enable big object files
   add_flag ( CMAKE_CXX_FLAGS "-wd4127" )          # disable compiler warning C4127: "conditional expression is constant"
   add_flag ( CMAKE_CXX_FLAGS "-wd4512" )          # disable compiler warning C4512: "assignment operator could not be generated"
   add_flag ( CMAKE_CXX_FLAGS "-wd4913" )          # disable compiler warning C4512: "user defined binary operator ',' exists but
                                                   # no overload could convert all operands, default built-in binary operator ','
                                                   # used"
   add_flag ( CMAKE_CXX_FLAGS "-wd4702" )          # disable compiler warning C4702: "unreachable code"
   add_flag ( CMAKE_CXX_FLAGS "-wd4505" )          # disable compiler warning C4505: "unreferenced local function has been removed"
   add_flag ( CMAKE_CXX_FLAGS "-wd4503" )          # disable compiler warning C4503: "'identifier' : decorated name length exceeded, name was truncated"

   if ( WARNING_ERROR )
      add_flag ( CMAKE_CXX_FLAGS "-WX" )           # Treat warnings as errors
   endif ( )

   if( NOT WARNING_DEPRECATED)
      add_definitions( "-D_CRT_SECURE_NO_DEPRECATE" )
      add_definitions( "-D_SCL_SECURE_NO_DEPRECATE" )
      add_flag       ( CMAKE_CXX_FLAGS "-wd4996"    ) # Disable compiler warning C4996: "declared as deprecated"
   endif()

endif ( )
############################################################################################################################




############################################################################################################################
##
## Code Generation (pystencils)
##
#############################################################################################################################
if ( WALBERLA_BUILD_WITH_CODEGEN )
    find_package( PythonInterp 3 QUIET REQUIRED)
    execute_process(COMMAND ${PYTHON_EXECUTABLE} -c "import pystencils_walberla" RESULT_VARIABLE PYTHON_RET_CODE)
    if(NOT PYTHON_RET_CODE EQUAL 0)
        message(FATAL_ERROR "WALBERLA_BUILD_WITH_CODEGEN activated and pystencils_walberla package not found")
    endif()

endif()
############################################################################################################################




############################################################################################################################
##
## Python Libraries
##
#############################################################################################################################
if ( WALBERLA_BUILD_WITH_PYTHON )

    set ( waLBerla_REQUIRED_MIN_PYTHON_VERSION "2.7")

    find_package( PythonInterp 3 QUIET) # search for Python3 first
    find_package( PythonInterp QUIET) # fallback to any Python version

    find_package( PythonLibs QUIET REQUIRED)

    if( PYTHONLIBS_VERSION_STRING VERSION_LESS ${waLBerla_REQUIRED_MIN_PYTHON_VERSION} )
        message( FATAL_ERROR "Found old python library: ${PYTHONLIBS_VERSION_STRING} need at least ${waLBerla_REQUIRED_MIN_PYTHON_VERSION}" )
    endif()

    option( WALBERLA_USE_PYTHON_DEBUG_LIBRARY "Make use of the python debug library" OFF )

    if( WALBERLA_USE_PYTHON_DEBUG_LIBRARY )
      # you have to make sure this matches the settings you compiled boost with!
      add_definitions( "-DBOOST_DEBUG_PYTHON" )
    endif()

    if( NOT (PYTHON_LIBRARY AND PYTHON_INCLUDE_DIR ) )
        message( FATAL_ERROR "Couldn't find any python library" )
    endif()

    SET( WALBERLA_BUILD_WITH_PYTHON 1 )
    include_directories( ${PYTHON_INCLUDE_DIR} )
    list ( APPEND SERVICE_LIBS ${PYTHON_LIBRARY} )

    if( NOT WALBERLA_CXX_COMPILER_IS_MSVC )
        list ( APPEND SERVICE_LIBS -lutil )
    endif()

    if ( WALBERLA_BUILD_WITH_PYTHON_MODULE )
        # a python module is a shared library - so everything has to be compiled to position independent code
        # otherwise linking the static libs into the shared lib will result in errors
        if( NOT WALBERLA_CXX_COMPILER_IS_MSVC )
            add_flag ( CMAKE_CXX_FLAGS "-fPIC" )
            add_flag ( CMAKE_C_FLAGS "-fPIC" )
        endif()
    endif()

    if( MSVC10 )
        include(CMakeDependentOption)
        CMAKE_DEPENDENT_OPTION( PYTHON_FIXED_HYPOT_REDEFINITION "fixed _hypot redefinition by python" OFF "WALBERLA_BUILD_WITH_PYTHON" OFF )
        if( NOT PYTHON_FIXED_HYPOT_REDEFINITION )
            message( WARNING "Make sure you modified your pyconfig.h that _hypot is not redefined -> see: http://connect.microsoft.com/VisualStudio/feedback/details/633988/warning-in-math-h-line-162-re-nonstandard-extensions-used" )
        endif()
    endif()


    # Sphinx documentation
    # to build documentation make sure to have sphinx and read-the-docs theme installed
    # Install with: "pip install sphinx sphinx_rtd_theme"
    add_custom_target( docPython sphinx-build -b html "${walberla_SOURCE_DIR}/python/waLBerla_docs" "${walberla_BINARY_DIR}/doc/python"
                       COMMENT "Building HTML documentation for Python extension with Sphinx")

endif()


############################################################################################################################
##
## BOOST Libraries
##
#############################################################################################################################
set ( waLBerla_REQUIRED_MIN_BOOST_VERSION "1.48")

if ( NOT WALBERLA_USE_STD_FILESYSTEM AND NOT WALBERLA_USE_STD_EXPERIMENTAL_FILESYSTEM )
  list ( APPEND waLBerla_REQUIRED_BOOST_COMPONENTS filesystem system )
else()
  list ( APPEND waLBerla_OPTIONAL_BOOST_COMPONENTS system )
endif()

if ( WALBERLA_BUILD_WITH_PYTHON AND WALBERLA_CXX_COMPILER_IS_MSVC )
    list( APPEND waLBerla_REQUIRED_BOOST_COMPONENTS python3 )
endif()

# This variable is necessary, if the CMAKE version used is not aware of a more recent boost version (keep this up to date!)
set ( Boost_ADDITIONAL_VERSIONS
      "1.45" "1.45.0" "1.46" "1.46.0" "1.46.1" "1.47" "1.47.0" "1.48" "1.48.0" "1.49" "1.49.0"
      "1.50" "1.50.0" "1.51" "1.51.0" "1.52" "1.52.0" "1.53" "1.53.0" "1.54" "1.54.0" "1.55" "1.55.0"
      "1.56" "1.56.0" "1.57" "1.57.0" "1.58" "1.58.0" "1.59" "1.59.0" "1.60" "1.60.0" "1.61" "1.61.0" "1.62" "1.62.0" "1.63" "1.63.0")

set ( Boost_USE_STATIC_LIBS    OFF CACHE BOOL "Use boost static libraries" )
set ( Boost_USE_MULTITHREADED  OFF CACHE BOOL "Use boost multithreaded libraries" )
set ( Boost_USE_STATIC_RUNTIME OFF CACHE BOOL "Use boost libraries statically linked to runtime libs" )

# if you defined BOOST_ROOT or BOOST_BASE in your environment use it here to find boost too
if ( NOT BOOST_ROOT )
   foreach ( var  BOOST_ROOT  BOOST_BASE )
      if ( NOT "$ENV{${var}}" STREQUAL "" )
         message ( STATUS "Use environment boost directory: $ENV{${var}}" )
         set ( BOOST_ROOT $ENV{${var}} CACHE INTERNAL "")
         break ( )
      endif ( )
   endforeach ( )
endif ( )

find_package ( Boost ${waLBerla_REQUIRED_MIN_BOOST_VERSION} COMPONENTS ${waLBerla_REQUIRED_BOOST_COMPONENTS} OPTIONAL_COMPONENTS ${waLBerla_OPTIONAL_BOOST_COMPONENTS} QUIET )

if( NOT Boost_FOUND )
   message ( WARNING
      "The specified configuration of the BOOST libraries was not found on your system! Now trying some other configuration..." )
   foreach ( Boost_USE_STATIC_LIBS ON OFF )
      foreach ( Boost_USE_MULTITHREADED ON OFF )
         find_package ( Boost ${waLBerla_REQUIRED_MIN_BOOST_VERSION} COMPONENTS ${waLBerla_REQUIRED_BOOST_COMPONENTS} OPTIONAL_COMPONENTS ${waLBerla_OPTIONAL_BOOST_COMPONENTS} QUIET )
         if ( Boost_FOUND )
            set ( Boost_USE_STATIC_LIBS   ${Boost_USE_STATIC_LIBS}   CACHE BOOL "Use boost static libraries"        FORCE )
            set ( Boost_USE_MULTITHREADED ${Boost_USE_MULTITHREADED} CACHE BOOL "Use boost multithreaded libraries" FORCE )
            set ( Boost_USE_MULTITHREADED_LIBRARY ${Boost_USE_MULTITHREADED} )
            message ( STATUS "Working configuration of the BOOST libraries was found :o)!" )
            message ( STATUS "Boost_USE_STATIC_LIBS and Boost_USE_MULTITHREADED was adapted accordingly." )
            BREAK ( )
         endif ( Boost_FOUND )
      endforeach ( Boost_USE_MULTITHREADED )
      if ( Boost_FOUND )
         BREAK ( )
      endif ( Boost_FOUND )
   endforeach ( Boost_USE_STATIC_LIBS )
endif ( NOT Boost_FOUND )

if ( Boost_FOUND )
   if(CMAKE_GENERATOR STREQUAL "Xcode")
      # this is needed because the SYSTEM flag to include_directories does not work
      add_flag ( CMAKE_CXX_FLAGS "-isystem ${Boost_INCLUDE_DIRS}" )
   else()
      include_directories ( SYSTEM ${Boost_INCLUDE_DIRS} )
   endif()
   if( waLBerla_REQUIRED_BOOST_COMPONENTS )
      link_directories ( ${Boost_LIBRARY_DIRS} )
      list ( APPEND SERVICE_LIBS ${Boost_LIBRARIES} )
   endif()
   add_definitions ( -DBOOST_ALL_NO_LIB ) # Disable Boost auto-linking (CMAKE does that for us...)

   #fix for static lib usage: http://stackoverflow.com/questions/11812463/boost-python-link-errors-under-windows-msvc10
   if( PYTHONLIBS_FOUND AND Boost_USE_STATIC_LIBS)
      add_definitions( -DBOOST_PYTHON_STATIC_LIB )
   endif()

   #fix for strange link behaviour of boost to python: boost only links to 'pyhton*.lib' and not to the absolute path
   if( WIN32 AND PYTHONLIBS_FOUND )
      get_filename_component( PYTHON_LIBRARY_DIR ${PYTHON_INCLUDE_DIR} PATH )
      link_directories( ${PYTHON_LIBRARY_DIR}/libs )
      list( APPEND LINK_DIRS ${PYTHON_LIBRARY_DIR}/libs )
   endif()

else( Boost_FOUND )
   # Search again, this time with the REQUIRED option. This will give a CMAKE error and a detailed error message for the user
   find_package ( Boost ${waLBerla_REQUIRED_MIN_BOOST_VERSION} REQUIRED ${waLBerla_REQUIRED_BOOST_COMPONENTS} OPTIONAL_COMPONENTS ${waLBerla_OPTIONAL_BOOST_COMPONENTS} )
endif( Boost_FOUND )


# Check if Python3 found and look for according boost python library
if ( WALBERLA_BUILD_WITH_PYTHON AND NOT WALBERLA_CXX_COMPILER_IS_MSVC)
    SET(_boost_MULTITHREADED "")
    if (Boost_USE_MULTITHREADED OR Boost_USE_MULTITHREADED_LIBRARY)
        SET(_boost_MULTITHREADED "-mt")
    endif()
    if( PYTHON_LIBRARY MATCHES "python3" )
        find_library( BOOST_PYTHON_LIBRARY NAMES
                boost_python-py36${_boost_MULTITHREADED} boost_python-py35${_boost_MULTITHREADED}
                boost_python-py34${_boost_MULTITHREADED} boost_python-py33${_boost_MULTITHREADED}
                boost_python-py32${_boost_MULTITHREADED} boost_python3${_boost_MULTITHREADED}
                boost_python${_boost_MULTITHREADED}
                PATHS ${Boost_LIBRARY_DIRS} NO_DEFAULT_PATH )
    else()
        find_library( BOOST_PYTHON_LIBRARY NAMES boost_python${_boost_MULTITHREADED}
                      PATHS ${Boost_LIBRARY_DIRS} NO_DEFAULT_PATH )
    endif()
    message(STATUS "Using Boost Python Library ${BOOST_PYTHON_LIBRARY}" )
    list ( APPEND SERVICE_LIBS ${BOOST_PYTHON_LIBRARY} )
endif()


############################################################################################################################





############################################################################################################################
##
## PThread is required in Linux environments by std::thread
##
############################################################################################################################

if ( NOT WIN32 )
   add_flag( CMAKE_CXX_FLAGS "-pthread" )
endif()



############################################################################################################################
##
## MPI
##
############################################################################################################################

if ( WALBERLA_BUILD_WITH_MPI AND NOT WALBERLA_CXX_COMPILER_IS_MPI_WRAPPER )
   find_package ( MPI )

   # FindMPI does not really work under windows, because it expects linux formatted strings from the mpi compiler.
   # Nevertheless for Microsoft MPI and MPICH there are workarounds included, but not for OpenMPI.
   # Here is a workaround for windows with OpenMPI (use configure twice to see correct output).
   # The workaround bases on the elseif(try_libs) case in the interrogate_* function of FindMPI.
   # For this workaround we assume, that the compiler was found in any PATH or ENV variable
   # but FindMPI was not able to interpret the command line outputs.
   if ( MPI_CXX_COMPILER AND NOT MPI_CXX_LIBRARIES )
      if ( WIN32 )
         message ( STATUS "Enter Workaround Routine for Windows and OpenMPI: PRESS CONFIGURE ONE MORE TIME!" )
         string ( REGEX REPLACE "(.*)/bin/.*" "\\1" MPI_PATH ${MPI_CXX_COMPILER} )
         find_path ( MPI_C_INCLUDE_PATH mpi.h
            HINTS ${MPI_PATH}
            PATH_SUFFIXES include Inc)
         set ( MPI_CXX_INCLUDE_PATH ${MPI_C_INCLUDE_PATH} CACHE FILEPATH "" FORCE )

         set ( MPI_CXX_LIBRARIES "MPI_CXX_LIBRARIES-NOTFOUND" CACHE FILEPATH "Cleared" FORCE )
         find_library ( MPI_CXX_LIBRARIES
            NAMES         mpi++ mpicxx cxx mpi_cxx libmpi++ libmpicxx libcxx libmpi_cxx
            HINTS         ${MPI_PATH}
            PATH_SUFFIXES lib )

         if ( NOT MPI_CXX_LIBRARIES STREQUAL "MPI_CXX_LIBRARIES-NOTFOUND" )
            set ( MPI_CXX_FOUND ON FORCE )
         endif ( )

         set ( MPI_C_LIBRARIES "MPI_C_LIBRARIES-NOTFOUND" CACHE FILEPATH "Cleared" FORCE )
         find_library ( MPI_C_LIBRARIES
           NAMES         mpi mpich mpich2 msmpi libmpi libmpich libmpich2 libmsmpi
           HINTS         ${MPI_PATH}
           PATH_SUFFIXES lib )

         if ( NOT MPI_C_LIBRARIES STREQUAL "MPI_C_LIBRARIES-NOTFOUND" )
            set ( MPI_C_FOUND ON FORCE )
         endif ( )

         if ( MPI_PATH MATCHES ".*OpenMPI.*" )
            set ( MPI_CXX_COMPILE_FLAGS "/DOMPI_IMPORTS" CACHE STRING "" FORCE )
            set ( MPI_C_COMPILE_FLAGS   "/DOMPI_IMPORTS" CACHE STRING "" FORCE )
         endif ( )
      elseif ( WALBERLA_CXX_COMPILER_IS_CRAY )
      else ( )
         message ( WARNING "Found MPI Compiler but no Libraries -> invent a new workaround" )
      endif ( )
   endif ( )

   if ( MPI_FOUND )
     include_directories ( SYSTEM ${MPI_CXX_INCLUDE_PATH} ${MPI_C_INCLUDE_PATH} )
     foreach( LIB ${MPI_C_LIBRARIES} ${MPI_CXX_LIBRARIES} )
         if ( LIB )
            list ( APPEND SERVICE_LIBS ${LIB} )
         endif ( )
     endforeach ( )
     add_flag ( CMAKE_CXX_FLAGS "${MPI_CXX_COMPILE_FLAGS}" )
     add_flag ( CMAKE_C_FLAGS   "${MPI_C_COMPILE_FLAGS}" )

     add_flag ( CMAKE_MODULE_LINKER_FLAGS "${MPI_CXX_LINK_FLAGS}" )
     add_flag ( CMAKE_EXE_LINKER_FLAGS    "${MPI_CXX_LINK_FLAGS}" )
     add_flag ( CMAKE_SHARED_LINKER_FLAGS "${MPI_CXX_LINK_FLAGS}" )

     # When using Intel MPI, mpi.h has to be included before including the standard library
     # therefore we use the -include flag to enforce this.
     if ( MPI_C_INCLUDE_PATH MATCHES "intel" )
         message (STATUS "Activating IntelMPI include workaround for mpi.h" )
         add_flag ( CMAKE_CXX_FLAGS "-include mpi.h" )
         add_flag ( CMAKE_C_FLAGS   "-include mpi.h" )
     endif ( )
   endif ( )
endif ( )

# OpenMPI 3.0 and higher checks the number of processes against the number of CPUs
execute_process(COMMAND ${MPIEXEC} --version RESULT_VARIABLE mpi_version_result OUTPUT_VARIABLE mpi_version_output)
if (mpi_version_result EQUAL 0 AND mpi_version_output MATCHES "\\(Open(RTE| MPI)\\) ([3-9]\\.|1[0-9])")
    set ( MPIEXEC_PREFLAGS "${MPIEXEC_PREFLAGS}" "-oversubscribe" CACHE STRING "" FORCE)
endif()
############################################################################################################################



############################################################################################################################
##
## Qt
##
############################################################################################################################
option (WALBERLA_ENABLE_GUI "This flag builds the graphical user interface, depends on Qt Libraries")

if ( WALBERLA_ENABLE_GUI )

    find_package( Qt4 COMPONENTS QtCore QtGui QtOpenGL QtXml REQUIRED )
    find_package( OpenGL REQUIRED )

    INCLUDE( ${QT_USE_FILE} )
    list ( APPEND SERVICE_LIBS ${OPENGL_LIBRARIES} ${QT_LIBRARIES} )

    # Workaround for Qt4 moc and newer boost versions - moc cannot parse BOOST_JOIN
    # so additional defines are passed to the moc compiler that prevent the problematic header to be parsed
    set( QT_MOC_EXECUTABLE ${QT_MOC_EXECUTABLE} -DBOOST_NO_TEMPLATE_PARTIAL_SPECIALIZATION -DBOOST_TT_HAS_OPERATOR_HPP_INCLUDED )

endif(WALBERLA_ENABLE_GUI)

############################################################################################################################



############################################################################################################################
##
## METIS
##
############################################################################################################################

if ( WALBERLA_BUILD_WITH_METIS )
    find_package ( Metis QUIET )

    if ( METIS_FOUND )
        include_directories( ${METIS_INCLUDE_DIRS} )
        link_directories   ( ${METIS_LIBRARY_DIR}  )
        list ( APPEND SERVICE_LIBS ${METIS_LIBRARIES} )
        set  ( WALBERLA_BUILD_WITH_METIS TRUE )
    else()
        set  ( WALBERLA_BUILD_WITH_METIS OFF CACHE BOOL "Build with metis graph partitioner" FORCE )
    endif()
else()
    set ( METIS_FOUND OFF CACHE BOOL "Metis found" FORCE )
endif()


if ( WALBERLA_BUILD_WITH_PARMETIS )
   find_path(PARMETIS_INCLUDE_DIR parmetis.h
      /usr/local/include
      /usr/include
      ${PARMETIS_ROOT}/include
      $ENV{PARMETIS_ROOT}/include
   )

  find_library(PARMETIS_LIBRARY parmetis
    /usr/local/lib
    /usr/lib
    ${PARMETIS_ROOT}/lib
    $ENV{PARMETIS_ROOT}/lib
  )

  if( PARMETIS_INCLUDE_DIR AND PARMETIS_LIBRARY AND METIS_LIBRARY )
    include_directories( ${PARMETIS_INCLUDE_DIR} )
    list ( APPEND SERVICE_LIBS ${PARMETIS_LIBRARY} ${METIS_LIBRARY} )
  endif()
endif()

############################################################################################################################



############################################################################################################################
##
## FFTW3
##
############################################################################################################################

if( WALBERLA_BUILD_WITH_MPI )
   find_package( PFFT )
   find_package( FFTW3 )
   set( FFT_REQUIRED_LIBRARIES pfft fftw3_mpi fftw3 )
   if( PFFT_FOUND AND FFTW3_MPI_FOUND )
      set( WALBERLA_BUILD_WITH_FFT TRUE CACHE INTERNAL "Build with FFT" )
      include_directories( SYSTEM ${PFFT_INCLUDE_DIR} ${FFTW3_MPI_INCLUDE_DIR} )
      list( APPEND SERVICE_LIBS ${PFFT_LIBRARIES} ${FFTW3_LIBRARIES} ${FFTW3_MPI_LIBRARIES} )
   endif()
else()
   find_package( FFTW3 )
   set( FFT_REQUIRED_LIBRARIES fftw3 )
   if ( FFTW3_FOUND )
      set( WALBERLA_BUILD_WITH_FFT TRUE CACHE INTERNAL "Build with FFT" )
      include_directories( SYSTEM ${FFTW3_INCLUDE_DIR} )
      list( APPEND SERVICE_LIBS ${FFTW3_LIBRARIES} )
   endif()
endif()



############################################################################################################################
##
## OpenMesh
##
############################################################################################################################
if( (NOT DEFINED WALBERLA_BUILD_WITH_OPENMESH) OR WALBERLA_BUILD_WITH_OPENMESH )
   find_package( OpenMesh )
   if( OPENMESH_FOUND )
      set( WALBERLA_BUILD_WITH_OPENMESH ON CACHE BOOL "Build with OpenMesh support" )
      include_directories( SYSTEM ${OPENMESH_INCLUDE_DIRS} )
      list( APPEND SERVICE_LIBS ${OPENMESH_LIBRARIES} )
      if( WALBERLA_CXX_COMPILER_IS_MSVC )
         add_definitions(-D_USE_MATH_DEFINES )
      endif()
   else()
      set( WALBERLA_BUILD_WITH_OPENMESH OFF CACHE BOOL "Build with OpenMesh support" FORCE )
   endif()
endif()

############################################################################################################################
##
## CGAL (Computer Graphics Algorithms Library)
##
############################################################################################################################
if( (NOT DEFINED WALBERLA_BUILD_WITH_CGAL) OR WALBERLA_BUILD_WITH_CGAL)
   set( CGAL_DO_NOT_WARN_ABOUT_CMAKE_BUILD_TYPE TRUE )
   find_package( CGAL )
   if( CGAL_FOUND )
      
      set( WALBERLA_BUILD_WITH_CGAL ON CACHE BOOL "Build with CGAL (Computer Graphics Algorithms Library) support" )
<<<<<<< HEAD
=======
      message("Appending CGAL IncludeDir ${CGAL_INCLUDE_DIR}")
>>>>>>> cdf68ade
      include_directories( SYSTEM ${CGAL_INCLUDE_DIR} )
      list( APPEND SERVICE_LIBS ${CGAL_LIBRARIES} ${GMP_LIBRARIES} ${MPFR_LIBRARIES})
   else()
      set( WALBERLA_BUILD_WITH_CGAL OFF CACHE BOOL "Build with CGAL (Computer Graphics Algorithms Library) support" FORCE )
   endif()
endif()

############################################################################################################################
##
## vHACD (Library for hierachical approximate complex decomposition)
##
############################################################################################################################
if( (NOT DEFINED WALBERLA_BUILD_WITH_VHACD) OR WALBERLA_BUILD_WITH_VHACD)
   find_package( VHACD )
   if( VHACD_FOUND )
      set( WALBERLA_BUILD_WITH_VHACD ON CACHE BOOL "Build with vHACD (Library for hierachical approximate complex decomposition)" )
      include_directories( SYSTEM ${VHACD_INCLUDE_DIR} )
      list( APPEND SERVICE_LIBS ${VHACD_LIBRARIES} )
      add_definitions ( "-DUSE_VHACD" )
   else()
      set( WALBERLA_BUILD_WITH_VHACD OFF CACHE BOOL "Build with vHACD (Library for hierachical approximate complex decomposition)" FORCE )
   endif()
endif()

############################################################################################################################
##
## DebugOptimized Build Configuration for fast execution of tests with enabled asserts
##
############################################################################################################################

set( CMAKE_C_FLAGS_DEBUGOPTIMIZED             ${CMAKE_C_FLAGS_DEBUG}             )
set( CMAKE_CXX_FLAGS_DEBUGOPTIMIZED           ${CMAKE_CXX_FLAGS_DEBUG}           )
set( CMAKE_EXE_LINKER_FLAGS_DEBUGOPTIMIZED    ${CMAKE_EXE_LINKER_FLAGS_DEBUG}    )
set( CMAKE_SHARED_LINKER_FLAGS_DEBUGOPTIMIZED ${CMAKE_SHARED_LINKER_FLAGS_DEBUG} )
set( CMAKE_MODULE_LINKER_FLAGS_DEBUGOPTIMIZED ${CMAKE_MODULE_LINKER_FLAGS_DEBUG} )

set_property(GLOBAL PROPERTY DEBUG_CONFIGURATIONS Debug DebugOptimized)

if ( WALBERLA_CXX_COMPILER_IS_MSVC )
    string(REPLACE "/Od" "/O2"   CMAKE_C_FLAGS_DEBUGOPTIMIZED   ${CMAKE_C_FLAGS_DEBUGOPTIMIZED})
    string(REPLACE "/Ob0" "/Ob2" CMAKE_C_FLAGS_DEBUGOPTIMIZED   ${CMAKE_C_FLAGS_DEBUGOPTIMIZED})
    string(REPLACE "/RTC1" ""    CMAKE_C_FLAGS_DEBUGOPTIMIZED   ${CMAKE_C_FLAGS_DEBUGOPTIMIZED})
    string(REPLACE "/Od" "/O2"   CMAKE_CXX_FLAGS_DEBUGOPTIMIZED ${CMAKE_CXX_FLAGS_DEBUGOPTIMIZED})
    string(REPLACE "/Ob0" "/Ob2" CMAKE_CXX_FLAGS_DEBUGOPTIMIZED ${CMAKE_CXX_FLAGS_DEBUGOPTIMIZED})
    string(REPLACE "/RTC1" ""    CMAKE_CXX_FLAGS_DEBUGOPTIMIZED ${CMAKE_CXX_FLAGS_DEBUGOPTIMIZED})
elseif( WALBERLA_CXX_COMPILER_IS_GNU OR WALBERLA_CXX_COMPILER_IS_INTEL OR WALBERLA_CXX_COMPILER_IS_CLANG )
   set( CMAKE_C_FLAGS_DEBUGOPTIMIZED   "${CMAKE_C_FLAGS_DEBUGOPTIMIZED} -O3" )
   set( CMAKE_CXX_FLAGS_DEBUGOPTIMIZED "${CMAKE_CXX_FLAGS_DEBUGOPTIMIZED} -O3" )
endif()

set(CMAKE_C_FLAGS_DEBUGOPTIMIZED ${CMAKE_C_FLAGS_DEBUGOPTIMIZED} CACHE STRING
    "Flags used by the compiler during DebugOptimized builds")
set(CMAKE_CXX_FLAGS_DEBUGOPTIMIZED ${CMAKE_CXX_FLAGS_DEBUGOPTIMIZED}  CACHE STRING
    "Flags used by the compiler during DebugOptimized builds")
set(CMAKE_EXE_LINKER_FLAGS_DEBUGOPTIMIZED ${CMAKE_EXE_LINKER_FLAGS_DEBUGOPTIMIZED} CACHE STRING
    "Flags used by the linker for executables during DebugOptimized builds")
set(CMAKE_SHARED_LINKER_FLAGS_DEBUGOPTIMIZED ${CMAKE_SHARED_LINKER_FLAGS_DEBUGOPTIMIZED} CACHE STRING
    "Flags used by the linker for shared libraries during DebugOptimized builds")
set(CMAKE_MODULE_LINKER_FLAGS_DEBUGOPTIMIZED ${CMAKE_MODULE_LINKER_FLAGS_DEBUGOPTIMIZED} CACHE STRING
    "Flags used by the linker for loadable modules during DebugOptimized builds")

mark_as_advanced(
    CMAKE_C_FLAGS_DEBUGOPTIMIZED
    CMAKE_CXX_FLAGS_DEBUGOPTIMIZED
    CMAKE_EXE_LINKER_FLAGS_DEBUGOPTIMIZED
    CMAKE_SHARED_LINKER_FLAGS_DEBUGOPTIMIZED
    CMAKE_MODULE_LINKER_FLAGS_DEBUGOPTIMIZED
)

# This variable is only set for multi-config IDE generators like VC
if( CMAKE_CONFIGURATION_TYPES )
    list( APPEND CMAKE_CONFIGURATION_TYPES DebugOptimized )
    list( REMOVE_DUPLICATES CMAKE_CONFIGURATION_TYPES )
    set ( CMAKE_CONFIGURATION_TYPES "${CMAKE_CONFIGURATION_TYPES}"
          CACHE STRING "Semicolon separated list of supported types
                      [Debug|Release|MinSizeRel|RelWithDebInfo|ReleaseNoOutfiles|DebugOptimized]" FORCE )
endif()
############################################################################################################################





############################################################################################################################
##
## OpenMP
##
############################################################################################################################

option ( WALBERLA_THREAD_SAFE_LOGGING "Enables/Disables thread-safe logging" ON )

if ( WALBERLA_BUILD_WITH_OPENMP )
    if ( WALBERLA_CXX_COMPILER_IS_INTEL AND "${CMAKE_CXX_COMPILER_VERSION}" VERSION_LESS "16.0.3" )
       add_flag ( CMAKE_C_FLAGS   "-openmp" )
       add_flag ( CMAKE_CXX_FLAGS "-openmp" )
    elseif ( WALBERLA_CXX_COMPILER_IS_NEC )
       add_flag ( CMAKE_C_FLAGS   "-Popenmp" )
       add_flag ( CMAKE_CXX_FLAGS "-Popenmp" )
    else()
       find_package( OpenMP )
       add_flag ( CMAKE_C_FLAGS   "${OpenMP_C_FLAGS}" )
       add_flag ( CMAKE_CXX_FLAGS "${OpenMP_CXX_FLAGS}" )
       list ( APPEND SERVICE_LIBS ${OpenMP_CXX_LIBRARIES} )
    endif()
else()
    if ( WALBERLA_CXX_COMPILER_IS_CRAY )
       add_flag ( CMAKE_C_FLAGS   "-h noomp" )
       add_flag ( CMAKE_CXX_FLAGS "-h noomp" )
    endif()
endif()
############################################################################################################################



############################################################################################################################
##
## CUDA
##
############################################################################################################################
if ( WALBERLA_BUILD_WITH_CUDA )

    get_directory_property(COMPILE_DEFINITIONS_SAVED_STATE DIRECTORY ${CMAKE_CURRENT_SOURCE_DIR} COMPILE_DEFINITIONS)
    # cleanup compile definitions for CUDA (remove generator expression and empty elements which lead to warnings)
    set(CLEANED_COMPILE_DEFINITIONS )
    foreach( element ${COMPILE_DEFINITIONS_SAVED_STATE})
        if(NOT ${element} MATCHES "^\\$")
            list(APPEND CLEANED_COMPILE_DEFINITIONS ${element})
        endif()
    endforeach()
    set_directory_properties(PROPERTIES COMPILE_DEFINITIONS CLEANED_COMPILE_DEFINITIONS)

    #   set ( BUILD_SHARED_LIBS                      ON )
    set ( CUDA_ATTACH_VS_BUILD_RULE_TO_CUDA_FILE ON )

    if( NOT WALBERLA_CXX_COMPILER_IS_MSVC )
        set ( CUDA_PROPAGATE_HOST_FLAGS OFF CACHE BOOL "" )
    endif()

    if ( (NOT DEFINED CUDA_HOST_COMPILER) AND (${CMAKE_C_COMPILER} MATCHES "ccache") )
        string ( STRIP "${CMAKE_C_COMPILER_ARG1}" stripped_compiler_string )
        find_program ( CUDA_HOST_COMPILER ${stripped_compiler_string} )
    endif ()

    find_package ( CUDA REQUIRED )

    if ( CUDA_FOUND )
        include_directories ( ${CUDA_INCLUDE_DIRS} )
        list ( APPEND SERVICE_LIBS ${CUDA_LIBRARIES} )

        list( APPEND CUDA_NVCC_FLAGS "-Wno-deprecated-gpu-targets")

        if ( NOT "${CUDA_NVCC_FLAGS}" MATCHES "-std=" AND NOT WALBERLA_CXX_COMPILER_IS_MSVC )
            list ( APPEND CUDA_NVCC_FLAGS "-std=c++14" )
        endif ()

        # Bug with gcc5 and cuda7.5:
        #list( APPEND CUDA_NVCC_FLAGS  "-D_MWAITXINTRIN_H_INCLUDED -D_FORCE_INLINES  -D__STRICT_ANSI__")

        # NOTICE: exisiting cuda flags are overwritten
        #set ( CUDA_NVCC_FLAGS "--compiler-bindir=/usr/bin/g++-4.3" )
        #set ( CUDA_NVCC_FLAGS "-arch sm_20" )
    else()
        set ( WALBERLA_BUILD_WITH_CUDA FALSE )
    endif ( )

    set_directory_properties(PROPERTIES COMPILE_DEFINITIONS "${COMPILE_DEFINITIONS_SAVED_STATE}" )
endif ( )
############################################################################################################################



############################################################################################################################
##
##  Testing Coverage
##
############################################################################################################################
if (WALBERLA_BUILD_WITH_GCOV AND CMAKE_COMPILER_IS_GNUCXX  )
    add_flag ( CMAKE_CXX_FLAGS_DEBUG "-fprofile-arcs -ftest-coverage" )
    add_flag ( LD_FLAGS              "-fprofile-arcs -ftest-coverage" )
endif()
############################################################################################################################



############################################################################################################################
##
##  Profiling with gprof
##
############################################################################################################################

if ( WALBERLA_BUILD_WITH_GPROF )
    if ( WALBERLA_CXX_COMPILER_IS_INTEL )
        add_flag ( CMAKE_CXX_FLAGS        "-pg" )
        add_flag ( CMAKE_EXE_LINKER_FLAGS "-pg" )
    elseif ( WALBERLA_CXX_COMPILER_IS_GNU OR WALBERLA_CXX_COMPILER_IS_CLANG )
        add_flag ( CMAKE_CXX_FLAGS        "-pg" )
    endif()
endif()
############################################################################################################################


############################################################################################################################
##
##  Likwid Marker API
##
############################################################################################################################


if ( WALBERLA_BUILD_WITH_LIKWID_MARKERS )
    find_library( LIKWID_LIB likwid HINTS $ENV{LIKWID_LIBDIR} $ENV{LIKWID_ROOT}/lib )
    find_path( LIKWID_INCLUDE_DIR likwid.h HINTS $ENV{LIKWID_INCDIR} $ENV{LIKWID_ROOT}/include )

    if ( LIKWID_LIB AND LIKWID_INCLUDE_DIR)
        set( LIKWID_FOUND 1)
        include_directories( ${LIKWID_INCLUDE_DIR})
        add_definitions ( "-DLIKWID_PERFMON" )
        list ( APPEND SERVICE_LIBS ${LIKWID_LIB} )
    else()
        message(WARNING "likwid marker library not found. Set environment variable LIKWID_ROOT")
        set ( WALBERLA_BUILD_WITH_LIKWID_MARKERS OFF CACHE BOOL "Compile in markers for likwid-perfctr" FORCE )
    endif()
endif()



############################################################################################################################
##
##  Link time optimizations
##
############################################################################################################################
if ( WALBERLA_BUILD_WITH_LTO  )

   if( WALBERLA_CXX_COMPILER_IS_INTEL )
      add_flag( CMAKE_CXX_FLAGS_RELEASE "-ip -ipo3" )
      add_flag( CMAKE_C_FLAGS_RELEASE   "-ip -ipo3" )
   endif()

   if ( CMAKE_COMPILER_IS_GNUCXX )
      add_flag ( CMAKE_C_FLAGS_RELEASE     "-flto=3" )
      add_flag ( CMAKE_CXX_FLAGS_RELEASE   "-flto=3" )
      add_flag ( CMAKE_EXE_LINKER_FLAGS    "-fuse-linker-plugin" )
   endif ( )

   if( WALBERLA_CXX_COMPILER_IS_MSVC )
      add_flag ( CMAKE_CXX_FLAGS_RELEASE           "/GL"   )
      add_flag ( CMAKE_EXE_LINKER_FLAGS_RELEASE    "/LTCG" )
      add_flag ( CMAKE_SHARED_LINKER_FLAGS_RELEASE "/LTCG" )
      add_flag ( CMAKE_MODULE_LINKER_FLAGS_RELEASE "/LTCG" )
   endif ( )

   if( WALBERLA_CXX_COMPILER_IS_IBM )
      add_flag ( CMAKE_C_FLAGS_RELEASE     "-qipa" )
      add_flag ( CMAKE_CXX_FLAGS_RELEASE   "-qipa" )
      add_flag ( CMAKE_EXE_LINKER_FLAGS    "-qipa" )
   endif( )

endif ( )

############################################################################################################################
##
##  Some more compiler flags that need to happen after any try_compile (e.g. inside FindMPI)
##
############################################################################################################################

# Treat warnings as errors
if ( WARNING_ERROR )
   if( WALBERLA_CXX_COMPILER_IS_GNU OR WALBERLA_CXX_COMPILER_IS_INTEL OR WALBERLA_CXX_COMPILER_IS_CLANG )
      add_flag ( CMAKE_CXX_FLAGS "-pedantic-errors -Werror" )
   elseif( WALBERLA_CXX_COMPILER_IS_MSVC )
      add_flag ( CMAKE_CXX_FLAGS "/WX" )
   elseif ( WALBERLA_CXX_COMPILER_IS_CRAY )
      add_flag ( CMAKE_CXX_FLAGS "-h error_on_warning" )
   endif()
endif ( )

############################################################################################################################
##
##  Sanitizer
##
############################################################################################################################
if ( WALBERLA_SANITIZE_ADDRESS )
    if ( WALBERLA_CXX_COMPILER_IS_GNU OR WALBERLA_CXX_COMPILER_IS_CLANG )
        add_flag( CMAKE_CXX_FLAGS "-fsanitize=address")
    endif()
endif()

if ( WALBERLA_SANITIZE_UNDEFINED )
    if ( WALBERLA_CXX_COMPILER_IS_GNU OR WALBERLA_CXX_COMPILER_IS_CLANG )
        add_flag( CMAKE_CXX_FLAGS "-fsanitize=undefined")
    endif()
endif()

############################################################################################################################
# Documentation Generation
#
# Build documentation using Doxygen (www.doxygen.org)
############################################################################################################################
find_package ( Doxygen  )
find_package ( HTMLHelp )

if ( HTML_HELP_COMPILER EQUAL "" )
   set ( HTML_HELP_FOUND "NO" )
else ( )
   set ( HTML_HELP_FOUND "YES" )
endif ( )

if ( DOXYGEN_FOUND )
   set ( DOXYGEN_HTML_HEADER ${walberla_SOURCE_DIR}/doc/header.html )
   set ( DOXYGEN_HTML_FOOTER ${walberla_SOURCE_DIR}/doc/footer.html )
   set ( DOXYGEN_HTML_OUTPUT "html" )

   configure_file ( ${walberla_SOURCE_DIR}/doc/doxygen.in ${walberla_BINARY_DIR}/doc/doxygen.cfg @ONLY )

   add_custom_target ( doc   ${DOXYGEN_EXECUTABLE} ${walberla_BINARY_DIR}/doc/doxygen.cfg
                       COMMENT "Generating API documentation with Doxygen" VERBATIM )

endif ( )
############################################################################################################################





############################################################################################################################
#
# Fix compiler bugs
#
############################################################################################################################

# The NEC SX has a few issues in its standard library headers
if( WALBERLA_CXX_COMPILER_IS_NEC )
   file( WRITE ${walberla_BINARY_DIR}/CMakeFiles/src/math.h         "#include_next <math.h>\n#undef fpclassify\n#undef signbit\n#undef isfinite\n#undef isinf\n#undef isnan\n#undef isnormal\n#undef isgreater\n#undef isgreaterequal\n#undef isless\n#undef islessequal\n#undef islessgreater\n#undef isunordered\n")
   file( WRITE ${walberla_BINARY_DIR}/CMakeFiles/src/sys/types.h    "#define uint_t SX_UINT_T\n#include \"/SX/usr/include/sys/types.h\"   \n#undef uint_t\n")
   file( WRITE ${walberla_BINARY_DIR}/CMakeFiles/src/sys/acl.h      "#define uint_t SX_UINT_T\n#include \"/SX/usr/include/sys/acl.h\"     \n#undef uint_t\n")
   file( WRITE ${walberla_BINARY_DIR}/CMakeFiles/src/sys/if_ehcpl.h "#define uint_t SX_UINT_T\n#include \"/SX/usr/include/sys/if_ehcpl.h\"\n#undef uint_t\n")
   file( WRITE ${walberla_BINARY_DIR}/CMakeFiles/src/sys/ptms.h     "#define uint_t SX_UINT_T\n#include \"/SX/usr/include/sys/ptms.h\"    \n#undef uint_t\n")
   file( WRITE ${walberla_BINARY_DIR}/CMakeFiles/src/sys/stream.h   "#define uint_t SX_UINT_T\n#include \"/SX/usr/include/sys/stream.h\"  \n#undef uint_t\n")
   file( WRITE ${walberla_BINARY_DIR}/CMakeFiles/src/sys/strsubr.h  "#define uint_t SX_UINT_T\n#include \"/SX/usr/include/sys/strsubr.h\" \n#undef uint_t\n")
   configure_file ( ${walberla_BINARY_DIR}/CMakeFiles/src/math.h         ${walberla_BINARY_DIR}/src/math.h COPYONLY )
   configure_file ( ${walberla_BINARY_DIR}/CMakeFiles/src/sys/types.h    ${walberla_BINARY_DIR}/src/sys/types.h    COPYONLY )
   configure_file ( ${walberla_BINARY_DIR}/CMakeFiles/src/sys/acl.h      ${walberla_BINARY_DIR}/src/sys/acl.h      COPYONLY )
   configure_file ( ${walberla_BINARY_DIR}/CMakeFiles/src/sys/if_ehcpl.h ${walberla_BINARY_DIR}/src/sys/if_ehcpl.h COPYONLY )
   configure_file ( ${walberla_BINARY_DIR}/CMakeFiles/src/sys/ptms.h     ${walberla_BINARY_DIR}/src/sys/ptms.h     COPYONLY )
   configure_file ( ${walberla_BINARY_DIR}/CMakeFiles/src/sys/stream.h   ${walberla_BINARY_DIR}/src/sys/stream.h   COPYONLY )
   configure_file ( ${walberla_BINARY_DIR}/CMakeFiles/src/sys/strsubr.h  ${walberla_BINARY_DIR}/src/sys/strsubr.h  COPYONLY )
endif()



############################################################################################################################
#
# Subdirectories
#
############################################################################################################################

# Add binary dir for generated headers
include_directories ( ${CMAKE_CURRENT_BINARY_DIR}/src )
# All include paths are specified relative to src/ directory
include_directories ( ${CMAKE_CURRENT_SOURCE_DIR}/src )


# Generate file with compile options, and add install rule for it
configure_file ( src/waLBerlaDefinitions.in.h
                 src/waLBerlaDefinitions.h    )

install( FILES ${walberla_BINARY_DIR}/src/waLBerlaDefinitions.h DESTINATION walberla/ )

# sources
add_subdirectory ( src )

# test
if ( WALBERLA_BUILD_TESTS )
    add_subdirectory ( tests )
else()
    add_subdirectory( tests EXCLUDE_FROM_ALL )
endif()


add_subdirectory ( apps )

waLBerla_export()

############################################################################################################################

############################################################################################################################
##
## clang-tidy
##
############################################################################################################################

waLBerla_link_files_to_builddir( .clang-tidy )
add_subdirectory( utilities )<|MERGE_RESOLUTION|>--- conflicted
+++ resolved
@@ -970,10 +970,6 @@
    if( CGAL_FOUND )
       
       set( WALBERLA_BUILD_WITH_CGAL ON CACHE BOOL "Build with CGAL (Computer Graphics Algorithms Library) support" )
-<<<<<<< HEAD
-=======
-      message("Appending CGAL IncludeDir ${CGAL_INCLUDE_DIR}")
->>>>>>> cdf68ade
       include_directories( SYSTEM ${CGAL_INCLUDE_DIR} )
       list( APPEND SERVICE_LIBS ${CGAL_LIBRARIES} ${GMP_LIBRARIES} ${MPFR_LIBRARIES})
    else()
